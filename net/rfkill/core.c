--- conflicted
+++ resolved
@@ -599,11 +599,6 @@
 	default:
 		BUG();
 	}
-<<<<<<< HEAD
-
-	BUILD_BUG_ON(NUM_RFKILL_TYPES != RFKILL_TYPE_FM + 1);
-=======
->>>>>>> 2fbe74b9
 }
 
 static ssize_t rfkill_type_show(struct device *dev,
