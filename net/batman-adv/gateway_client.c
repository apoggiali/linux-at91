/*
 * Copyright (C) 2009-2011 B.A.T.M.A.N. contributors:
 *
 * Marek Lindner
 *
 * This program is free software; you can redistribute it and/or
 * modify it under the terms of version 2 of the GNU General Public
 * License as published by the Free Software Foundation.
 *
 * This program is distributed in the hope that it will be useful, but
 * WITHOUT ANY WARRANTY; without even the implied warranty of
 * MERCHANTABILITY or FITNESS FOR A PARTICULAR PURPOSE. See the GNU
 * General Public License for more details.
 *
 * You should have received a copy of the GNU General Public License
 * along with this program; if not, write to the Free Software
 * Foundation, Inc., 51 Franklin Street, Fifth Floor, Boston, MA
 * 02110-1301, USA
 *
 */

#include "main.h"
#include "gateway_client.h"
#include "gateway_common.h"
#include "hard-interface.h"
#include "originator.h"
#include <linux/ip.h>
#include <linux/ipv6.h>
#include <linux/udp.h>
#include <linux/if_vlan.h>

<<<<<<< HEAD
static void gw_node_free_rcu(struct rcu_head *rcu)
{
	struct gw_node *gw_node;

	gw_node = container_of(rcu, struct gw_node, rcu);
	kfree(gw_node);
}

static void gw_node_free_ref(struct gw_node *gw_node)
{
	if (atomic_dec_and_test(&gw_node->refcount))
		call_rcu(&gw_node->rcu, gw_node_free_rcu);
}

void *gw_get_selected(struct bat_priv *bat_priv)
{
	struct gw_node *curr_gateway_tmp;
	struct orig_node *orig_node = NULL;

	rcu_read_lock();
	curr_gateway_tmp = rcu_dereference(bat_priv->curr_gw);
	if (!curr_gateway_tmp)
		goto out;

	orig_node = curr_gateway_tmp->orig_node;
	if (!orig_node)
		goto out;

	if (!atomic_inc_not_zero(&orig_node->refcount))
		orig_node = NULL;

out:
	rcu_read_unlock();
	return orig_node;
=======
static void gw_node_free_ref(struct gw_node *gw_node)
{
	if (atomic_dec_and_test(&gw_node->refcount))
		kfree_rcu(gw_node, rcu);
}

static struct gw_node *gw_get_selected_gw_node(struct bat_priv *bat_priv)
{
	struct gw_node *gw_node;

	rcu_read_lock();
	gw_node = rcu_dereference(bat_priv->curr_gw);
	if (!gw_node)
		goto out;

	if (!atomic_inc_not_zero(&gw_node->refcount))
		gw_node = NULL;

out:
	rcu_read_unlock();
	return gw_node;
>>>>>>> d762f438
}

struct orig_node *gw_get_selected_orig(struct bat_priv *bat_priv)
{
	struct gw_node *gw_node;
<<<<<<< HEAD

	spin_lock_bh(&bat_priv->gw_list_lock);
	gw_node = rcu_dereference(bat_priv->curr_gw);
	rcu_assign_pointer(bat_priv->curr_gw, NULL);
	spin_unlock_bh(&bat_priv->gw_list_lock);
=======
	struct orig_node *orig_node = NULL;

	gw_node = gw_get_selected_gw_node(bat_priv);
	if (!gw_node)
		goto out;

	rcu_read_lock();
	orig_node = gw_node->orig_node;
	if (!orig_node)
		goto unlock;

	if (!atomic_inc_not_zero(&orig_node->refcount))
		orig_node = NULL;
>>>>>>> d762f438

unlock:
	rcu_read_unlock();
out:
	if (gw_node)
		gw_node_free_ref(gw_node);
<<<<<<< HEAD
=======
	return orig_node;
>>>>>>> d762f438
}

static void gw_select(struct bat_priv *bat_priv, struct gw_node *new_gw_node)
{
	struct gw_node *curr_gw_node;
<<<<<<< HEAD

	if (new_gw_node && !atomic_inc_not_zero(&new_gw_node->refcount))
		new_gw_node = NULL;

	spin_lock_bh(&bat_priv->gw_list_lock);
	curr_gw_node = rcu_dereference(bat_priv->curr_gw);
	rcu_assign_pointer(bat_priv->curr_gw, new_gw_node);
	spin_unlock_bh(&bat_priv->gw_list_lock);

	if (curr_gw_node)
		gw_node_free_ref(curr_gw_node);
=======

	spin_lock_bh(&bat_priv->gw_list_lock);

	if (new_gw_node && !atomic_inc_not_zero(&new_gw_node->refcount))
		new_gw_node = NULL;

	curr_gw_node = bat_priv->curr_gw;
	rcu_assign_pointer(bat_priv->curr_gw, new_gw_node);

	if (curr_gw_node)
		gw_node_free_ref(curr_gw_node);

	spin_unlock_bh(&bat_priv->gw_list_lock);
}

void gw_deselect(struct bat_priv *bat_priv)
{
	gw_select(bat_priv, NULL);
>>>>>>> d762f438
}

void gw_election(struct bat_priv *bat_priv)
{
	struct hlist_node *node;
<<<<<<< HEAD
	struct gw_node *gw_node, *curr_gw, *curr_gw_tmp = NULL;
=======
	struct gw_node *gw_node, *curr_gw = NULL, *curr_gw_tmp = NULL;
	struct neigh_node *router;
>>>>>>> d762f438
	uint8_t max_tq = 0;
	uint32_t max_gw_factor = 0, tmp_gw_factor = 0;
	int down, up;

	/**
	 * The batman daemon checks here if we already passed a full originator
	 * cycle in order to make sure we don't choose the first gateway we
	 * hear about. This check is based on the daemon's uptime which we
	 * don't have.
	 **/
	if (atomic_read(&bat_priv->gw_mode) != GW_MODE_CLIENT)
		return;

<<<<<<< HEAD
	rcu_read_lock();
	curr_gw = rcu_dereference(bat_priv->curr_gw);
	if (curr_gw) {
		rcu_read_unlock();
		return;
	}
=======
	curr_gw = gw_get_selected_gw_node(bat_priv);
	if (curr_gw)
		goto out;
>>>>>>> d762f438

	if (hlist_empty(&bat_priv->gw_list)) {
<<<<<<< HEAD

		if (curr_gw) {
			rcu_read_unlock();
			bat_dbg(DBG_BATMAN, bat_priv,
				"Removing selected gateway - "
				"no gateway in range\n");
			gw_deselect(bat_priv);
		} else
			rcu_read_unlock();

		return;
=======
		bat_dbg(DBG_BATMAN, bat_priv,
			"Removing selected gateway - "
			"no gateway in range\n");
		gw_deselect(bat_priv);
		goto unlock;
>>>>>>> d762f438
	}

	hlist_for_each_entry_rcu(gw_node, node, &bat_priv->gw_list, list) {
		if (gw_node->deleted)
			continue;

		router = orig_node_get_router(gw_node->orig_node);
		if (!router)
			continue;

		switch (atomic_read(&bat_priv->gw_sel_class)) {
		case 1: /* fast connection */
			gw_bandwidth_to_kbit(gw_node->orig_node->gw_flags,
					     &down, &up);

			tmp_gw_factor = (router->tq_avg * router->tq_avg *
					 down * 100 * 100) /
					 (TQ_LOCAL_WINDOW_SIZE *
					 TQ_LOCAL_WINDOW_SIZE * 64);

			if ((tmp_gw_factor > max_gw_factor) ||
			    ((tmp_gw_factor == max_gw_factor) &&
			     (router->tq_avg > max_tq)))
				curr_gw_tmp = gw_node;
			break;

		default: /**
			  * 2:  stable connection (use best statistic)
			  * 3:  fast-switch (use best statistic but change as
			  *     soon as a better gateway appears)
			  * XX: late-switch (use best statistic but change as
			  *     soon as a better gateway appears which has
			  *     $routing_class more tq points)
			  **/
			if (router->tq_avg > max_tq)
				curr_gw_tmp = gw_node;
			break;
		}

		if (router->tq_avg > max_tq)
			max_tq = router->tq_avg;

		if (tmp_gw_factor > max_gw_factor)
			max_gw_factor = tmp_gw_factor;

		neigh_node_free_ref(router);
	}

	if (curr_gw != curr_gw_tmp) {
<<<<<<< HEAD
=======
		router = orig_node_get_router(curr_gw_tmp->orig_node);
		if (!router)
			goto unlock;

>>>>>>> d762f438
		if ((curr_gw) && (!curr_gw_tmp))
			bat_dbg(DBG_BATMAN, bat_priv,
				"Removing selected gateway - "
				"no gateway in range\n");
		else if ((!curr_gw) && (curr_gw_tmp))
			bat_dbg(DBG_BATMAN, bat_priv,
				"Adding route to gateway %pM "
				"(gw_flags: %i, tq: %i)\n",
				curr_gw_tmp->orig_node->orig,
				curr_gw_tmp->orig_node->gw_flags,
				router->tq_avg);
		else
			bat_dbg(DBG_BATMAN, bat_priv,
				"Changing route to gateway %pM "
				"(gw_flags: %i, tq: %i)\n",
				curr_gw_tmp->orig_node->orig,
				curr_gw_tmp->orig_node->gw_flags,
				router->tq_avg);

<<<<<<< HEAD
=======
		neigh_node_free_ref(router);
>>>>>>> d762f438
		gw_select(bat_priv, curr_gw_tmp);
	}

unlock:
	rcu_read_unlock();
<<<<<<< HEAD
=======
out:
	if (curr_gw)
		gw_node_free_ref(curr_gw);
>>>>>>> d762f438
}

void gw_check_election(struct bat_priv *bat_priv, struct orig_node *orig_node)
{
<<<<<<< HEAD
	struct gw_node *curr_gateway_tmp;
	uint8_t gw_tq_avg, orig_tq_avg;

	rcu_read_lock();
	curr_gateway_tmp = rcu_dereference(bat_priv->curr_gw);
	if (!curr_gateway_tmp)
		goto out_rcu;

	if (!curr_gateway_tmp->orig_node)
		goto deselect_rcu;

	if (!curr_gateway_tmp->orig_node->router)
		goto deselect_rcu;

	/* this node already is the gateway */
	if (curr_gateway_tmp->orig_node == orig_node)
		goto out_rcu;

	if (!orig_node->router)
		goto out_rcu;

	gw_tq_avg = curr_gateway_tmp->orig_node->router->tq_avg;
	rcu_read_unlock();

	orig_tq_avg = orig_node->router->tq_avg;
=======
	struct orig_node *curr_gw_orig;
	struct neigh_node *router_gw = NULL, *router_orig = NULL;
	uint8_t gw_tq_avg, orig_tq_avg;

	curr_gw_orig = gw_get_selected_orig(bat_priv);
	if (!curr_gw_orig)
		goto deselect;

	router_gw = orig_node_get_router(curr_gw_orig);
	if (!router_gw)
		goto deselect;

	/* this node already is the gateway */
	if (curr_gw_orig == orig_node)
		goto out;

	router_orig = orig_node_get_router(orig_node);
	if (!router_orig)
		goto out;

	gw_tq_avg = router_gw->tq_avg;
	orig_tq_avg = router_orig->tq_avg;
>>>>>>> d762f438

	/* the TQ value has to be better */
	if (orig_tq_avg < gw_tq_avg)
		goto out;

	/**
	 * if the routing class is greater than 3 the value tells us how much
	 * greater the TQ value of the new gateway must be
	 **/
	if ((atomic_read(&bat_priv->gw_sel_class) > 3) &&
	    (orig_tq_avg - gw_tq_avg < atomic_read(&bat_priv->gw_sel_class)))
		goto out;

	bat_dbg(DBG_BATMAN, bat_priv,
		"Restarting gateway selection: better gateway found (tq curr: "
		"%i, tq new: %i)\n",
		gw_tq_avg, orig_tq_avg);
	goto deselect;

out_rcu:
	rcu_read_unlock();
	goto out;
deselect_rcu:
	rcu_read_unlock();
deselect:
	gw_deselect(bat_priv);
out:
<<<<<<< HEAD
=======
	if (curr_gw_orig)
		orig_node_free_ref(curr_gw_orig);
	if (router_gw)
		neigh_node_free_ref(router_gw);
	if (router_orig)
		neigh_node_free_ref(router_orig);

>>>>>>> d762f438
	return;
}

static void gw_node_add(struct bat_priv *bat_priv,
			struct orig_node *orig_node, uint8_t new_gwflags)
{
	struct gw_node *gw_node;
	int down, up;

	gw_node = kmalloc(sizeof(struct gw_node), GFP_ATOMIC);
	if (!gw_node)
		return;

	memset(gw_node, 0, sizeof(struct gw_node));
	INIT_HLIST_NODE(&gw_node->list);
	gw_node->orig_node = orig_node;
	atomic_set(&gw_node->refcount, 1);

	spin_lock_bh(&bat_priv->gw_list_lock);
	hlist_add_head_rcu(&gw_node->list, &bat_priv->gw_list);
	spin_unlock_bh(&bat_priv->gw_list_lock);

	gw_bandwidth_to_kbit(new_gwflags, &down, &up);
	bat_dbg(DBG_BATMAN, bat_priv,
		"Found new gateway %pM -> gw_class: %i - %i%s/%i%s\n",
		orig_node->orig, new_gwflags,
		(down > 2048 ? down / 1024 : down),
		(down > 2048 ? "MBit" : "KBit"),
		(up > 2048 ? up / 1024 : up),
		(up > 2048 ? "MBit" : "KBit"));
}

void gw_node_update(struct bat_priv *bat_priv,
		    struct orig_node *orig_node, uint8_t new_gwflags)
{
	struct hlist_node *node;
	struct gw_node *gw_node, *curr_gw;

	/**
	 * Note: We don't need a NULL check here, since curr_gw never gets
	 * dereferenced. If curr_gw is NULL we also should not exit as we may
	 * have this gateway in our list (duplication check!) even though we
	 * have no currently selected gateway.
	 */
	curr_gw = gw_get_selected_gw_node(bat_priv);

	rcu_read_lock();
	hlist_for_each_entry_rcu(gw_node, node, &bat_priv->gw_list, list) {
		if (gw_node->orig_node != orig_node)
			continue;

		bat_dbg(DBG_BATMAN, bat_priv,
			"Gateway class of originator %pM changed from "
			"%i to %i\n",
			orig_node->orig, gw_node->orig_node->gw_flags,
			new_gwflags);

		gw_node->deleted = 0;

		if (new_gwflags == 0) {
			gw_node->deleted = jiffies;
			bat_dbg(DBG_BATMAN, bat_priv,
				"Gateway %pM removed from gateway list\n",
				orig_node->orig);

<<<<<<< HEAD
			if (gw_node == rcu_dereference(bat_priv->curr_gw)) {
				rcu_read_unlock();
				gw_deselect(bat_priv);
				return;
			}
=======
			if (gw_node == curr_gw)
				goto deselect;
>>>>>>> d762f438
		}

		goto unlock;
	}

	if (new_gwflags == 0)
		goto unlock;

	gw_node_add(bat_priv, orig_node, new_gwflags);
	goto unlock;

deselect:
	gw_deselect(bat_priv);
unlock:
	rcu_read_unlock();

	if (curr_gw)
		gw_node_free_ref(curr_gw);
}

void gw_node_delete(struct bat_priv *bat_priv, struct orig_node *orig_node)
{
	return gw_node_update(bat_priv, orig_node, 0);
}

void gw_node_purge(struct bat_priv *bat_priv)
{
	struct gw_node *gw_node, *curr_gw;
	struct hlist_node *node, *node_tmp;
	unsigned long timeout = 2 * PURGE_TIMEOUT * HZ;
	char do_deselect = 0;

	curr_gw = gw_get_selected_gw_node(bat_priv);

	spin_lock_bh(&bat_priv->gw_list_lock);

	hlist_for_each_entry_safe(gw_node, node, node_tmp,
				  &bat_priv->gw_list, list) {
		if (((!gw_node->deleted) ||
		     (time_before(jiffies, gw_node->deleted + timeout))) &&
		    atomic_read(&bat_priv->mesh_state) == MESH_ACTIVE)
			continue;

<<<<<<< HEAD
		if (rcu_dereference(bat_priv->curr_gw) == gw_node)
			gw_deselect(bat_priv);
=======
		if (curr_gw == gw_node)
			do_deselect = 1;
>>>>>>> d762f438

		hlist_del_rcu(&gw_node->list);
		gw_node_free_ref(gw_node);
	}

	spin_unlock_bh(&bat_priv->gw_list_lock);

	/* gw_deselect() needs to acquire the gw_list_lock */
	if (do_deselect)
		gw_deselect(bat_priv);

	if (curr_gw)
		gw_node_free_ref(curr_gw);
}

/**
 * fails if orig_node has no router
 */
static int _write_buffer_text(struct bat_priv *bat_priv,
			      struct seq_file *seq, struct gw_node *gw_node)
{
	struct gw_node *curr_gw;
<<<<<<< HEAD
	int down, up, ret;

	gw_bandwidth_to_kbit(gw_node->orig_node->gw_flags, &down, &up);

	rcu_read_lock();
	curr_gw = rcu_dereference(bat_priv->curr_gw);

	ret = seq_printf(seq, "%s %pM (%3i) %pM [%10s]: %3i - %i%s/%i%s\n",
		       (curr_gw == gw_node ? "=>" : "  "),
		       gw_node->orig_node->orig,
		       gw_node->orig_node->router->tq_avg,
		       gw_node->orig_node->router->addr,
		       gw_node->orig_node->router->if_incoming->net_dev->name,
		       gw_node->orig_node->gw_flags,
		       (down > 2048 ? down / 1024 : down),
		       (down > 2048 ? "MBit" : "KBit"),
		       (up > 2048 ? up / 1024 : up),
		       (up > 2048 ? "MBit" : "KBit"));

	rcu_read_unlock();
=======
	struct neigh_node *router;
	int down, up, ret = -1;

	gw_bandwidth_to_kbit(gw_node->orig_node->gw_flags, &down, &up);

	router = orig_node_get_router(gw_node->orig_node);
	if (!router)
		goto out;

	curr_gw = gw_get_selected_gw_node(bat_priv);

	ret = seq_printf(seq, "%s %pM (%3i) %pM [%10s]: %3i - %i%s/%i%s\n",
			 (curr_gw == gw_node ? "=>" : "  "),
			 gw_node->orig_node->orig,
			 router->tq_avg, router->addr,
			 router->if_incoming->net_dev->name,
			 gw_node->orig_node->gw_flags,
			 (down > 2048 ? down / 1024 : down),
			 (down > 2048 ? "MBit" : "KBit"),
			 (up > 2048 ? up / 1024 : up),
			 (up > 2048 ? "MBit" : "KBit"));

	neigh_node_free_ref(router);
	if (curr_gw)
		gw_node_free_ref(curr_gw);
out:
>>>>>>> d762f438
	return ret;
}

int gw_client_seq_print_text(struct seq_file *seq, void *offset)
{
	struct net_device *net_dev = (struct net_device *)seq->private;
	struct bat_priv *bat_priv = netdev_priv(net_dev);
	struct hard_iface *primary_if;
	struct gw_node *gw_node;
	struct hlist_node *node;
	int gw_count = 0, ret = 0;

	primary_if = primary_if_get_selected(bat_priv);
	if (!primary_if) {
		ret = seq_printf(seq, "BATMAN mesh %s disabled - please "
				 "specify interfaces to enable it\n",
				 net_dev->name);
		goto out;
	}

	if (primary_if->if_status != IF_ACTIVE) {
		ret = seq_printf(seq, "BATMAN mesh %s disabled - "
				 "primary interface not active\n",
				 net_dev->name);
		goto out;
	}

	seq_printf(seq, "      %-12s (%s/%i) %17s [%10s]: gw_class ... "
		   "[B.A.T.M.A.N. adv %s%s, MainIF/MAC: %s/%pM (%s)]\n",
		   "Gateway", "#", TQ_MAX_VALUE, "Nexthop",
		   "outgoingIF", SOURCE_VERSION, REVISION_VERSION_STR,
		   primary_if->net_dev->name,
		   primary_if->net_dev->dev_addr, net_dev->name);

	rcu_read_lock();
	hlist_for_each_entry_rcu(gw_node, node, &bat_priv->gw_list, list) {
		if (gw_node->deleted)
			continue;

		/* fails if orig_node has no router */
		if (_write_buffer_text(bat_priv, seq, gw_node) < 0)
			continue;

		gw_count++;
	}
	rcu_read_unlock();

	if (gw_count == 0)
		seq_printf(seq, "No gateways in range ...\n");

out:
	if (primary_if)
		hardif_free_ref(primary_if);
	return ret;
}

int gw_is_target(struct bat_priv *bat_priv, struct sk_buff *skb)
{
	struct ethhdr *ethhdr;
	struct iphdr *iphdr;
	struct ipv6hdr *ipv6hdr;
	struct udphdr *udphdr;
	struct gw_node *curr_gw;
	unsigned int header_len = 0;

	if (atomic_read(&bat_priv->gw_mode) == GW_MODE_OFF)
		return 0;

	/* check for ethernet header */
	if (!pskb_may_pull(skb, header_len + ETH_HLEN))
		return 0;
	ethhdr = (struct ethhdr *)skb->data;
	header_len += ETH_HLEN;

	/* check for initial vlan header */
	if (ntohs(ethhdr->h_proto) == ETH_P_8021Q) {
		if (!pskb_may_pull(skb, header_len + VLAN_HLEN))
			return 0;
		ethhdr = (struct ethhdr *)(skb->data + VLAN_HLEN);
		header_len += VLAN_HLEN;
	}

	/* check for ip header */
	switch (ntohs(ethhdr->h_proto)) {
	case ETH_P_IP:
		if (!pskb_may_pull(skb, header_len + sizeof(struct iphdr)))
			return 0;
		iphdr = (struct iphdr *)(skb->data + header_len);
		header_len += iphdr->ihl * 4;

		/* check for udp header */
		if (iphdr->protocol != IPPROTO_UDP)
			return 0;

		break;
	case ETH_P_IPV6:
		if (!pskb_may_pull(skb, header_len + sizeof(struct ipv6hdr)))
			return 0;
		ipv6hdr = (struct ipv6hdr *)(skb->data + header_len);
		header_len += sizeof(struct ipv6hdr);

		/* check for udp header */
		if (ipv6hdr->nexthdr != IPPROTO_UDP)
			return 0;

		break;
	default:
		return 0;
	}

	if (!pskb_may_pull(skb, header_len + sizeof(struct udphdr)))
		return 0;
	udphdr = (struct udphdr *)(skb->data + header_len);
	header_len += sizeof(struct udphdr);

	/* check for bootp port */
	if ((ntohs(ethhdr->h_proto) == ETH_P_IP) &&
	     (ntohs(udphdr->dest) != 67))
		return 0;

	if ((ntohs(ethhdr->h_proto) == ETH_P_IPV6) &&
	    (ntohs(udphdr->dest) != 547))
		return 0;

	if (atomic_read(&bat_priv->gw_mode) == GW_MODE_SERVER)
		return -1;

<<<<<<< HEAD
	rcu_read_lock();
	if (!rcu_dereference(bat_priv->curr_gw)) {
		rcu_read_unlock();
=======
	curr_gw = gw_get_selected_gw_node(bat_priv);
	if (!curr_gw)
>>>>>>> d762f438
		return 0;
	}
	rcu_read_unlock();

	if (curr_gw)
		gw_node_free_ref(curr_gw);
	return 1;
}<|MERGE_RESOLUTION|>--- conflicted
+++ resolved
@@ -29,42 +29,6 @@
 #include <linux/udp.h>
 #include <linux/if_vlan.h>
 
-<<<<<<< HEAD
-static void gw_node_free_rcu(struct rcu_head *rcu)
-{
-	struct gw_node *gw_node;
-
-	gw_node = container_of(rcu, struct gw_node, rcu);
-	kfree(gw_node);
-}
-
-static void gw_node_free_ref(struct gw_node *gw_node)
-{
-	if (atomic_dec_and_test(&gw_node->refcount))
-		call_rcu(&gw_node->rcu, gw_node_free_rcu);
-}
-
-void *gw_get_selected(struct bat_priv *bat_priv)
-{
-	struct gw_node *curr_gateway_tmp;
-	struct orig_node *orig_node = NULL;
-
-	rcu_read_lock();
-	curr_gateway_tmp = rcu_dereference(bat_priv->curr_gw);
-	if (!curr_gateway_tmp)
-		goto out;
-
-	orig_node = curr_gateway_tmp->orig_node;
-	if (!orig_node)
-		goto out;
-
-	if (!atomic_inc_not_zero(&orig_node->refcount))
-		orig_node = NULL;
-
-out:
-	rcu_read_unlock();
-	return orig_node;
-=======
 static void gw_node_free_ref(struct gw_node *gw_node)
 {
 	if (atomic_dec_and_test(&gw_node->refcount))
@@ -86,19 +50,11 @@
 out:
 	rcu_read_unlock();
 	return gw_node;
->>>>>>> d762f438
 }
 
 struct orig_node *gw_get_selected_orig(struct bat_priv *bat_priv)
 {
 	struct gw_node *gw_node;
-<<<<<<< HEAD
-
-	spin_lock_bh(&bat_priv->gw_list_lock);
-	gw_node = rcu_dereference(bat_priv->curr_gw);
-	rcu_assign_pointer(bat_priv->curr_gw, NULL);
-	spin_unlock_bh(&bat_priv->gw_list_lock);
-=======
 	struct orig_node *orig_node = NULL;
 
 	gw_node = gw_get_selected_gw_node(bat_priv);
@@ -112,46 +68,29 @@
 
 	if (!atomic_inc_not_zero(&orig_node->refcount))
 		orig_node = NULL;
->>>>>>> d762f438
 
 unlock:
 	rcu_read_unlock();
 out:
 	if (gw_node)
 		gw_node_free_ref(gw_node);
-<<<<<<< HEAD
-=======
 	return orig_node;
->>>>>>> d762f438
 }
 
 static void gw_select(struct bat_priv *bat_priv, struct gw_node *new_gw_node)
 {
 	struct gw_node *curr_gw_node;
-<<<<<<< HEAD
+
+	spin_lock_bh(&bat_priv->gw_list_lock);
 
 	if (new_gw_node && !atomic_inc_not_zero(&new_gw_node->refcount))
 		new_gw_node = NULL;
 
-	spin_lock_bh(&bat_priv->gw_list_lock);
-	curr_gw_node = rcu_dereference(bat_priv->curr_gw);
+	curr_gw_node = bat_priv->curr_gw;
 	rcu_assign_pointer(bat_priv->curr_gw, new_gw_node);
-	spin_unlock_bh(&bat_priv->gw_list_lock);
 
 	if (curr_gw_node)
 		gw_node_free_ref(curr_gw_node);
-=======
-
-	spin_lock_bh(&bat_priv->gw_list_lock);
-
-	if (new_gw_node && !atomic_inc_not_zero(&new_gw_node->refcount))
-		new_gw_node = NULL;
-
-	curr_gw_node = bat_priv->curr_gw;
-	rcu_assign_pointer(bat_priv->curr_gw, new_gw_node);
-
-	if (curr_gw_node)
-		gw_node_free_ref(curr_gw_node);
 
 	spin_unlock_bh(&bat_priv->gw_list_lock);
 }
@@ -159,18 +98,13 @@
 void gw_deselect(struct bat_priv *bat_priv)
 {
 	gw_select(bat_priv, NULL);
->>>>>>> d762f438
 }
 
 void gw_election(struct bat_priv *bat_priv)
 {
 	struct hlist_node *node;
-<<<<<<< HEAD
-	struct gw_node *gw_node, *curr_gw, *curr_gw_tmp = NULL;
-=======
 	struct gw_node *gw_node, *curr_gw = NULL, *curr_gw_tmp = NULL;
 	struct neigh_node *router;
->>>>>>> d762f438
 	uint8_t max_tq = 0;
 	uint32_t max_gw_factor = 0, tmp_gw_factor = 0;
 	int down, up;
@@ -184,39 +118,17 @@
 	if (atomic_read(&bat_priv->gw_mode) != GW_MODE_CLIENT)
 		return;
 
-<<<<<<< HEAD
-	rcu_read_lock();
-	curr_gw = rcu_dereference(bat_priv->curr_gw);
-	if (curr_gw) {
-		rcu_read_unlock();
-		return;
-	}
-=======
 	curr_gw = gw_get_selected_gw_node(bat_priv);
 	if (curr_gw)
 		goto out;
->>>>>>> d762f438
-
+
+	rcu_read_lock();
 	if (hlist_empty(&bat_priv->gw_list)) {
-<<<<<<< HEAD
-
-		if (curr_gw) {
-			rcu_read_unlock();
-			bat_dbg(DBG_BATMAN, bat_priv,
-				"Removing selected gateway - "
-				"no gateway in range\n");
-			gw_deselect(bat_priv);
-		} else
-			rcu_read_unlock();
-
-		return;
-=======
 		bat_dbg(DBG_BATMAN, bat_priv,
 			"Removing selected gateway - "
 			"no gateway in range\n");
 		gw_deselect(bat_priv);
 		goto unlock;
->>>>>>> d762f438
 	}
 
 	hlist_for_each_entry_rcu(gw_node, node, &bat_priv->gw_list, list) {
@@ -266,13 +178,10 @@
 	}
 
 	if (curr_gw != curr_gw_tmp) {
-<<<<<<< HEAD
-=======
 		router = orig_node_get_router(curr_gw_tmp->orig_node);
 		if (!router)
 			goto unlock;
 
->>>>>>> d762f438
 		if ((curr_gw) && (!curr_gw_tmp))
 			bat_dbg(DBG_BATMAN, bat_priv,
 				"Removing selected gateway - "
@@ -292,52 +201,19 @@
 				curr_gw_tmp->orig_node->gw_flags,
 				router->tq_avg);
 
-<<<<<<< HEAD
-=======
 		neigh_node_free_ref(router);
->>>>>>> d762f438
 		gw_select(bat_priv, curr_gw_tmp);
 	}
 
 unlock:
 	rcu_read_unlock();
-<<<<<<< HEAD
-=======
 out:
 	if (curr_gw)
 		gw_node_free_ref(curr_gw);
->>>>>>> d762f438
 }
 
 void gw_check_election(struct bat_priv *bat_priv, struct orig_node *orig_node)
 {
-<<<<<<< HEAD
-	struct gw_node *curr_gateway_tmp;
-	uint8_t gw_tq_avg, orig_tq_avg;
-
-	rcu_read_lock();
-	curr_gateway_tmp = rcu_dereference(bat_priv->curr_gw);
-	if (!curr_gateway_tmp)
-		goto out_rcu;
-
-	if (!curr_gateway_tmp->orig_node)
-		goto deselect_rcu;
-
-	if (!curr_gateway_tmp->orig_node->router)
-		goto deselect_rcu;
-
-	/* this node already is the gateway */
-	if (curr_gateway_tmp->orig_node == orig_node)
-		goto out_rcu;
-
-	if (!orig_node->router)
-		goto out_rcu;
-
-	gw_tq_avg = curr_gateway_tmp->orig_node->router->tq_avg;
-	rcu_read_unlock();
-
-	orig_tq_avg = orig_node->router->tq_avg;
-=======
 	struct orig_node *curr_gw_orig;
 	struct neigh_node *router_gw = NULL, *router_orig = NULL;
 	uint8_t gw_tq_avg, orig_tq_avg;
@@ -360,7 +236,6 @@
 
 	gw_tq_avg = router_gw->tq_avg;
 	orig_tq_avg = router_orig->tq_avg;
->>>>>>> d762f438
 
 	/* the TQ value has to be better */
 	if (orig_tq_avg < gw_tq_avg)
@@ -378,18 +253,10 @@
 		"Restarting gateway selection: better gateway found (tq curr: "
 		"%i, tq new: %i)\n",
 		gw_tq_avg, orig_tq_avg);
-	goto deselect;
-
-out_rcu:
-	rcu_read_unlock();
-	goto out;
-deselect_rcu:
-	rcu_read_unlock();
+
 deselect:
 	gw_deselect(bat_priv);
 out:
-<<<<<<< HEAD
-=======
 	if (curr_gw_orig)
 		orig_node_free_ref(curr_gw_orig);
 	if (router_gw)
@@ -397,7 +264,6 @@
 	if (router_orig)
 		neigh_node_free_ref(router_orig);
 
->>>>>>> d762f438
 	return;
 }
 
@@ -463,16 +329,8 @@
 				"Gateway %pM removed from gateway list\n",
 				orig_node->orig);
 
-<<<<<<< HEAD
-			if (gw_node == rcu_dereference(bat_priv->curr_gw)) {
-				rcu_read_unlock();
-				gw_deselect(bat_priv);
-				return;
-			}
-=======
 			if (gw_node == curr_gw)
 				goto deselect;
->>>>>>> d762f438
 		}
 
 		goto unlock;
@@ -516,13 +374,8 @@
 		    atomic_read(&bat_priv->mesh_state) == MESH_ACTIVE)
 			continue;
 
-<<<<<<< HEAD
-		if (rcu_dereference(bat_priv->curr_gw) == gw_node)
-			gw_deselect(bat_priv);
-=======
 		if (curr_gw == gw_node)
 			do_deselect = 1;
->>>>>>> d762f438
 
 		hlist_del_rcu(&gw_node->list);
 		gw_node_free_ref(gw_node);
@@ -545,28 +398,6 @@
 			      struct seq_file *seq, struct gw_node *gw_node)
 {
 	struct gw_node *curr_gw;
-<<<<<<< HEAD
-	int down, up, ret;
-
-	gw_bandwidth_to_kbit(gw_node->orig_node->gw_flags, &down, &up);
-
-	rcu_read_lock();
-	curr_gw = rcu_dereference(bat_priv->curr_gw);
-
-	ret = seq_printf(seq, "%s %pM (%3i) %pM [%10s]: %3i - %i%s/%i%s\n",
-		       (curr_gw == gw_node ? "=>" : "  "),
-		       gw_node->orig_node->orig,
-		       gw_node->orig_node->router->tq_avg,
-		       gw_node->orig_node->router->addr,
-		       gw_node->orig_node->router->if_incoming->net_dev->name,
-		       gw_node->orig_node->gw_flags,
-		       (down > 2048 ? down / 1024 : down),
-		       (down > 2048 ? "MBit" : "KBit"),
-		       (up > 2048 ? up / 1024 : up),
-		       (up > 2048 ? "MBit" : "KBit"));
-
-	rcu_read_unlock();
-=======
 	struct neigh_node *router;
 	int down, up, ret = -1;
 
@@ -593,7 +424,6 @@
 	if (curr_gw)
 		gw_node_free_ref(curr_gw);
 out:
->>>>>>> d762f438
 	return ret;
 }
 
@@ -721,17 +551,9 @@
 	if (atomic_read(&bat_priv->gw_mode) == GW_MODE_SERVER)
 		return -1;
 
-<<<<<<< HEAD
-	rcu_read_lock();
-	if (!rcu_dereference(bat_priv->curr_gw)) {
-		rcu_read_unlock();
-=======
 	curr_gw = gw_get_selected_gw_node(bat_priv);
 	if (!curr_gw)
->>>>>>> d762f438
-		return 0;
-	}
-	rcu_read_unlock();
+		return 0;
 
 	if (curr_gw)
 		gw_node_free_ref(curr_gw);
