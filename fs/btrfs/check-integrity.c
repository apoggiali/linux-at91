/*
 * Copyright (C) STRATO AG 2011.  All rights reserved.
 *
 * This program is free software; you can redistribute it and/or
 * modify it under the terms of the GNU General Public
 * License v2 as published by the Free Software Foundation.
 *
 * This program is distributed in the hope that it will be useful,
 * but WITHOUT ANY WARRANTY; without even the implied warranty of
 * MERCHANTABILITY or FITNESS FOR A PARTICULAR PURPOSE.  See the GNU
 * General Public License for more details.
 *
 * You should have received a copy of the GNU General Public
 * License along with this program; if not, write to the
 * Free Software Foundation, Inc., 59 Temple Place - Suite 330,
 * Boston, MA 021110-1307, USA.
 */

/*
 * This module can be used to catch cases when the btrfs kernel
 * code executes write requests to the disk that bring the file
 * system in an inconsistent state. In such a state, a power-loss
 * or kernel panic event would cause that the data on disk is
 * lost or at least damaged.
 *
 * Code is added that examines all block write requests during
 * runtime (including writes of the super block). Three rules
 * are verified and an error is printed on violation of the
 * rules:
 * 1. It is not allowed to write a disk block which is
 *    currently referenced by the super block (either directly
 *    or indirectly).
 * 2. When a super block is written, it is verified that all
 *    referenced (directly or indirectly) blocks fulfill the
 *    following requirements:
 *    2a. All referenced blocks have either been present when
 *        the file system was mounted, (i.e., they have been
 *        referenced by the super block) or they have been
 *        written since then and the write completion callback
 *        was called and no write error was indicated and a
 *        FLUSH request to the device where these blocks are
 *        located was received and completed.
 *    2b. All referenced blocks need to have a generation
 *        number which is equal to the parent's number.
 *
 * One issue that was found using this module was that the log
 * tree on disk became temporarily corrupted because disk blocks
 * that had been in use for the log tree had been freed and
 * reused too early, while being referenced by the written super
 * block.
 *
 * The search term in the kernel log that can be used to filter
 * on the existence of detected integrity issues is
 * "btrfs: attempt".
 *
 * The integrity check is enabled via mount options. These
 * mount options are only supported if the integrity check
 * tool is compiled by defining BTRFS_FS_CHECK_INTEGRITY.
 *
 * Example #1, apply integrity checks to all metadata:
 * mount /dev/sdb1 /mnt -o check_int
 *
 * Example #2, apply integrity checks to all metadata and
 * to data extents:
 * mount /dev/sdb1 /mnt -o check_int_data
 *
 * Example #3, apply integrity checks to all metadata and dump
 * the tree that the super block references to kernel messages
 * each time after a super block was written:
 * mount /dev/sdb1 /mnt -o check_int,check_int_print_mask=263
 *
 * If the integrity check tool is included and activated in
 * the mount options, plenty of kernel memory is used, and
 * plenty of additional CPU cycles are spent. Enabling this
 * functionality is not intended for normal use. In most
 * cases, unless you are a btrfs developer who needs to verify
 * the integrity of (super)-block write requests, do not
 * enable the config option BTRFS_FS_CHECK_INTEGRITY to
 * include and compile the integrity check tool.
 *
 * Expect millions of lines of information in the kernel log with an
 * enabled check_int_print_mask. Therefore set LOG_BUF_SHIFT in the
 * kernel config to at least 26 (which is 64MB). Usually the value is
 * limited to 21 (which is 2MB) in init/Kconfig. The file needs to be
 * changed like this before LOG_BUF_SHIFT can be set to a high value:
 * config LOG_BUF_SHIFT
 *       int "Kernel log buffer size (16 => 64KB, 17 => 128KB)"
 *       range 12 30
 */

#include <linux/sched.h>
#include <linux/slab.h>
#include <linux/buffer_head.h>
#include <linux/mutex.h>
#include <linux/crc32c.h>
#include <linux/genhd.h>
#include <linux/blkdev.h>
#include "ctree.h"
#include "disk-io.h"
#include "transaction.h"
#include "extent_io.h"
#include "volumes.h"
#include "print-tree.h"
#include "locking.h"
#include "check-integrity.h"
#include "rcu-string.h"

#define BTRFSIC_BLOCK_HASHTABLE_SIZE 0x10000
#define BTRFSIC_BLOCK_LINK_HASHTABLE_SIZE 0x10000
#define BTRFSIC_DEV2STATE_HASHTABLE_SIZE 0x100
#define BTRFSIC_BLOCK_MAGIC_NUMBER 0x14491051
#define BTRFSIC_BLOCK_LINK_MAGIC_NUMBER 0x11070807
#define BTRFSIC_DEV2STATE_MAGIC_NUMBER 0x20111530
#define BTRFSIC_BLOCK_STACK_FRAME_MAGIC_NUMBER 20111300
#define BTRFSIC_TREE_DUMP_MAX_INDENT_LEVEL (200 - 6)	/* in characters,
							 * excluding " [...]" */
#define BTRFSIC_GENERATION_UNKNOWN ((u64)-1)

/*
 * The definition of the bitmask fields for the print_mask.
 * They are specified with the mount option check_integrity_print_mask.
 */
#define BTRFSIC_PRINT_MASK_SUPERBLOCK_WRITE			0x00000001
#define BTRFSIC_PRINT_MASK_ROOT_CHUNK_LOG_TREE_LOCATION		0x00000002
#define BTRFSIC_PRINT_MASK_TREE_AFTER_SB_WRITE			0x00000004
#define BTRFSIC_PRINT_MASK_TREE_BEFORE_SB_WRITE			0x00000008
#define BTRFSIC_PRINT_MASK_SUBMIT_BIO_BH			0x00000010
#define BTRFSIC_PRINT_MASK_END_IO_BIO_BH			0x00000020
#define BTRFSIC_PRINT_MASK_VERBOSE				0x00000040
#define BTRFSIC_PRINT_MASK_VERY_VERBOSE				0x00000080
#define BTRFSIC_PRINT_MASK_INITIAL_TREE				0x00000100
#define BTRFSIC_PRINT_MASK_INITIAL_ALL_TREES			0x00000200
#define BTRFSIC_PRINT_MASK_INITIAL_DATABASE			0x00000400
#define BTRFSIC_PRINT_MASK_NUM_COPIES				0x00000800
#define BTRFSIC_PRINT_MASK_TREE_WITH_ALL_MIRRORS		0x00001000
#define BTRFSIC_PRINT_MASK_SUBMIT_BIO_BH_VERBOSE		0x00002000

struct btrfsic_dev_state;
struct btrfsic_state;

struct btrfsic_block {
	u32 magic_num;		/* only used for debug purposes */
	unsigned int is_metadata:1;	/* if it is meta-data, not data-data */
	unsigned int is_superblock:1;	/* if it is one of the superblocks */
	unsigned int is_iodone:1;	/* if is done by lower subsystem */
	unsigned int iodone_w_error:1;	/* error was indicated to endio */
	unsigned int never_written:1;	/* block was added because it was
					 * referenced, not because it was
					 * written */
	unsigned int mirror_num;	/* large enough to hold
					 * BTRFS_SUPER_MIRROR_MAX */
	struct btrfsic_dev_state *dev_state;
	u64 dev_bytenr;		/* key, physical byte num on disk */
	u64 logical_bytenr;	/* logical byte num on disk */
	u64 generation;
	struct btrfs_disk_key disk_key;	/* extra info to print in case of
					 * issues, will not always be correct */
	struct list_head collision_resolving_node;	/* list node */
	struct list_head all_blocks_node;	/* list node */

	/* the following two lists contain block_link items */
	struct list_head ref_to_list;	/* list */
	struct list_head ref_from_list;	/* list */
	struct btrfsic_block *next_in_same_bio;
	void *orig_bio_bh_private;
	union {
		bio_end_io_t *bio;
		bh_end_io_t *bh;
	} orig_bio_bh_end_io;
	int submit_bio_bh_rw;
	u64 flush_gen; /* only valid if !never_written */
};

/*
 * Elements of this type are allocated dynamically and required because
 * each block object can refer to and can be ref from multiple blocks.
 * The key to lookup them in the hashtable is the dev_bytenr of
 * the block ref to plus the one from the block refered from.
 * The fact that they are searchable via a hashtable and that a
 * ref_cnt is maintained is not required for the btrfs integrity
 * check algorithm itself, it is only used to make the output more
 * beautiful in case that an error is detected (an error is defined
 * as a write operation to a block while that block is still referenced).
 */
struct btrfsic_block_link {
	u32 magic_num;		/* only used for debug purposes */
	u32 ref_cnt;
	struct list_head node_ref_to;	/* list node */
	struct list_head node_ref_from;	/* list node */
	struct list_head collision_resolving_node;	/* list node */
	struct btrfsic_block *block_ref_to;
	struct btrfsic_block *block_ref_from;
	u64 parent_generation;
};

struct btrfsic_dev_state {
	u32 magic_num;		/* only used for debug purposes */
	struct block_device *bdev;
	struct btrfsic_state *state;
	struct list_head collision_resolving_node;	/* list node */
	struct btrfsic_block dummy_block_for_bio_bh_flush;
	u64 last_flush_gen;
	char name[BDEVNAME_SIZE];
};

struct btrfsic_block_hashtable {
	struct list_head table[BTRFSIC_BLOCK_HASHTABLE_SIZE];
};

struct btrfsic_block_link_hashtable {
	struct list_head table[BTRFSIC_BLOCK_LINK_HASHTABLE_SIZE];
};

struct btrfsic_dev_state_hashtable {
	struct list_head table[BTRFSIC_DEV2STATE_HASHTABLE_SIZE];
};

struct btrfsic_block_data_ctx {
	u64 start;		/* virtual bytenr */
	u64 dev_bytenr;		/* physical bytenr on device */
	u32 len;
	struct btrfsic_dev_state *dev;
	char **datav;
	struct page **pagev;
	void *mem_to_free;
};

/* This structure is used to implement recursion without occupying
 * any stack space, refer to btrfsic_process_metablock() */
struct btrfsic_stack_frame {
	u32 magic;
	u32 nr;
	int error;
	int i;
	int limit_nesting;
	int num_copies;
	int mirror_num;
	struct btrfsic_block *block;
	struct btrfsic_block_data_ctx *block_ctx;
	struct btrfsic_block *next_block;
	struct btrfsic_block_data_ctx next_block_ctx;
	struct btrfs_header *hdr;
	struct btrfsic_stack_frame *prev;
};

/* Some state per mounted filesystem */
struct btrfsic_state {
	u32 print_mask;
	int include_extent_data;
	int csum_size;
	struct list_head all_blocks_list;
	struct btrfsic_block_hashtable block_hashtable;
	struct btrfsic_block_link_hashtable block_link_hashtable;
	struct btrfs_root *root;
	u64 max_superblock_generation;
	struct btrfsic_block *latest_superblock;
	u32 metablock_size;
	u32 datablock_size;
};

static void btrfsic_block_init(struct btrfsic_block *b);
static struct btrfsic_block *btrfsic_block_alloc(void);
static void btrfsic_block_free(struct btrfsic_block *b);
static void btrfsic_block_link_init(struct btrfsic_block_link *n);
static struct btrfsic_block_link *btrfsic_block_link_alloc(void);
static void btrfsic_block_link_free(struct btrfsic_block_link *n);
static void btrfsic_dev_state_init(struct btrfsic_dev_state *ds);
static struct btrfsic_dev_state *btrfsic_dev_state_alloc(void);
static void btrfsic_dev_state_free(struct btrfsic_dev_state *ds);
static void btrfsic_block_hashtable_init(struct btrfsic_block_hashtable *h);
static void btrfsic_block_hashtable_add(struct btrfsic_block *b,
					struct btrfsic_block_hashtable *h);
static void btrfsic_block_hashtable_remove(struct btrfsic_block *b);
static struct btrfsic_block *btrfsic_block_hashtable_lookup(
		struct block_device *bdev,
		u64 dev_bytenr,
		struct btrfsic_block_hashtable *h);
static void btrfsic_block_link_hashtable_init(
		struct btrfsic_block_link_hashtable *h);
static void btrfsic_block_link_hashtable_add(
		struct btrfsic_block_link *l,
		struct btrfsic_block_link_hashtable *h);
static void btrfsic_block_link_hashtable_remove(struct btrfsic_block_link *l);
static struct btrfsic_block_link *btrfsic_block_link_hashtable_lookup(
		struct block_device *bdev_ref_to,
		u64 dev_bytenr_ref_to,
		struct block_device *bdev_ref_from,
		u64 dev_bytenr_ref_from,
		struct btrfsic_block_link_hashtable *h);
static void btrfsic_dev_state_hashtable_init(
		struct btrfsic_dev_state_hashtable *h);
static void btrfsic_dev_state_hashtable_add(
		struct btrfsic_dev_state *ds,
		struct btrfsic_dev_state_hashtable *h);
static void btrfsic_dev_state_hashtable_remove(struct btrfsic_dev_state *ds);
static struct btrfsic_dev_state *btrfsic_dev_state_hashtable_lookup(
		struct block_device *bdev,
		struct btrfsic_dev_state_hashtable *h);
static struct btrfsic_stack_frame *btrfsic_stack_frame_alloc(void);
static void btrfsic_stack_frame_free(struct btrfsic_stack_frame *sf);
static int btrfsic_process_superblock(struct btrfsic_state *state,
				      struct btrfs_fs_devices *fs_devices);
static int btrfsic_process_metablock(struct btrfsic_state *state,
				     struct btrfsic_block *block,
				     struct btrfsic_block_data_ctx *block_ctx,
				     int limit_nesting, int force_iodone_flag);
static void btrfsic_read_from_block_data(
	struct btrfsic_block_data_ctx *block_ctx,
	void *dst, u32 offset, size_t len);
static int btrfsic_create_link_to_next_block(
		struct btrfsic_state *state,
		struct btrfsic_block *block,
		struct btrfsic_block_data_ctx
		*block_ctx, u64 next_bytenr,
		int limit_nesting,
		struct btrfsic_block_data_ctx *next_block_ctx,
		struct btrfsic_block **next_blockp,
		int force_iodone_flag,
		int *num_copiesp, int *mirror_nump,
		struct btrfs_disk_key *disk_key,
		u64 parent_generation);
static int btrfsic_handle_extent_data(struct btrfsic_state *state,
				      struct btrfsic_block *block,
				      struct btrfsic_block_data_ctx *block_ctx,
				      u32 item_offset, int force_iodone_flag);
static int btrfsic_map_block(struct btrfsic_state *state, u64 bytenr, u32 len,
			     struct btrfsic_block_data_ctx *block_ctx_out,
			     int mirror_num);
static int btrfsic_map_superblock(struct btrfsic_state *state, u64 bytenr,
				  u32 len, struct block_device *bdev,
				  struct btrfsic_block_data_ctx *block_ctx_out);
static void btrfsic_release_block_ctx(struct btrfsic_block_data_ctx *block_ctx);
static int btrfsic_read_block(struct btrfsic_state *state,
			      struct btrfsic_block_data_ctx *block_ctx);
static void btrfsic_dump_database(struct btrfsic_state *state);
static int btrfsic_test_for_metadata(struct btrfsic_state *state,
				     char **datav, unsigned int num_pages);
static void btrfsic_process_written_block(struct btrfsic_dev_state *dev_state,
					  u64 dev_bytenr, char **mapped_datav,
					  unsigned int num_pages,
					  struct bio *bio, int *bio_is_patched,
					  struct buffer_head *bh,
					  int submit_bio_bh_rw);
static int btrfsic_process_written_superblock(
		struct btrfsic_state *state,
		struct btrfsic_block *const block,
		struct btrfs_super_block *const super_hdr);
static void btrfsic_bio_end_io(struct bio *bp, int bio_error_status);
static void btrfsic_bh_end_io(struct buffer_head *bh, int uptodate);
static int btrfsic_is_block_ref_by_superblock(const struct btrfsic_state *state,
					      const struct btrfsic_block *block,
					      int recursion_level);
static int btrfsic_check_all_ref_blocks(struct btrfsic_state *state,
					struct btrfsic_block *const block,
					int recursion_level);
static void btrfsic_print_add_link(const struct btrfsic_state *state,
				   const struct btrfsic_block_link *l);
static void btrfsic_print_rem_link(const struct btrfsic_state *state,
				   const struct btrfsic_block_link *l);
static char btrfsic_get_block_type(const struct btrfsic_state *state,
				   const struct btrfsic_block *block);
static void btrfsic_dump_tree(const struct btrfsic_state *state);
static void btrfsic_dump_tree_sub(const struct btrfsic_state *state,
				  const struct btrfsic_block *block,
				  int indent_level);
static struct btrfsic_block_link *btrfsic_block_link_lookup_or_add(
		struct btrfsic_state *state,
		struct btrfsic_block_data_ctx *next_block_ctx,
		struct btrfsic_block *next_block,
		struct btrfsic_block *from_block,
		u64 parent_generation);
static struct btrfsic_block *btrfsic_block_lookup_or_add(
		struct btrfsic_state *state,
		struct btrfsic_block_data_ctx *block_ctx,
		const char *additional_string,
		int is_metadata,
		int is_iodone,
		int never_written,
		int mirror_num,
		int *was_created);
static int btrfsic_process_superblock_dev_mirror(
		struct btrfsic_state *state,
		struct btrfsic_dev_state *dev_state,
		struct btrfs_device *device,
		int superblock_mirror_num,
		struct btrfsic_dev_state **selected_dev_state,
		struct btrfs_super_block *selected_super);
static struct btrfsic_dev_state *btrfsic_dev_state_lookup(
		struct block_device *bdev);
static void btrfsic_cmp_log_and_dev_bytenr(struct btrfsic_state *state,
					   u64 bytenr,
					   struct btrfsic_dev_state *dev_state,
					   u64 dev_bytenr);

static struct mutex btrfsic_mutex;
static int btrfsic_is_initialized;
static struct btrfsic_dev_state_hashtable btrfsic_dev_state_hashtable;


static void btrfsic_block_init(struct btrfsic_block *b)
{
	b->magic_num = BTRFSIC_BLOCK_MAGIC_NUMBER;
	b->dev_state = NULL;
	b->dev_bytenr = 0;
	b->logical_bytenr = 0;
	b->generation = BTRFSIC_GENERATION_UNKNOWN;
	b->disk_key.objectid = 0;
	b->disk_key.type = 0;
	b->disk_key.offset = 0;
	b->is_metadata = 0;
	b->is_superblock = 0;
	b->is_iodone = 0;
	b->iodone_w_error = 0;
	b->never_written = 0;
	b->mirror_num = 0;
	b->next_in_same_bio = NULL;
	b->orig_bio_bh_private = NULL;
	b->orig_bio_bh_end_io.bio = NULL;
	INIT_LIST_HEAD(&b->collision_resolving_node);
	INIT_LIST_HEAD(&b->all_blocks_node);
	INIT_LIST_HEAD(&b->ref_to_list);
	INIT_LIST_HEAD(&b->ref_from_list);
	b->submit_bio_bh_rw = 0;
	b->flush_gen = 0;
}

static struct btrfsic_block *btrfsic_block_alloc(void)
{
	struct btrfsic_block *b;

	b = kzalloc(sizeof(*b), GFP_NOFS);
	if (NULL != b)
		btrfsic_block_init(b);

	return b;
}

static void btrfsic_block_free(struct btrfsic_block *b)
{
	BUG_ON(!(NULL == b || BTRFSIC_BLOCK_MAGIC_NUMBER == b->magic_num));
	kfree(b);
}

static void btrfsic_block_link_init(struct btrfsic_block_link *l)
{
	l->magic_num = BTRFSIC_BLOCK_LINK_MAGIC_NUMBER;
	l->ref_cnt = 1;
	INIT_LIST_HEAD(&l->node_ref_to);
	INIT_LIST_HEAD(&l->node_ref_from);
	INIT_LIST_HEAD(&l->collision_resolving_node);
	l->block_ref_to = NULL;
	l->block_ref_from = NULL;
}

static struct btrfsic_block_link *btrfsic_block_link_alloc(void)
{
	struct btrfsic_block_link *l;

	l = kzalloc(sizeof(*l), GFP_NOFS);
	if (NULL != l)
		btrfsic_block_link_init(l);

	return l;
}

static void btrfsic_block_link_free(struct btrfsic_block_link *l)
{
	BUG_ON(!(NULL == l || BTRFSIC_BLOCK_LINK_MAGIC_NUMBER == l->magic_num));
	kfree(l);
}

static void btrfsic_dev_state_init(struct btrfsic_dev_state *ds)
{
	ds->magic_num = BTRFSIC_DEV2STATE_MAGIC_NUMBER;
	ds->bdev = NULL;
	ds->state = NULL;
	ds->name[0] = '\0';
	INIT_LIST_HEAD(&ds->collision_resolving_node);
	ds->last_flush_gen = 0;
	btrfsic_block_init(&ds->dummy_block_for_bio_bh_flush);
	ds->dummy_block_for_bio_bh_flush.is_iodone = 1;
	ds->dummy_block_for_bio_bh_flush.dev_state = ds;
}

static struct btrfsic_dev_state *btrfsic_dev_state_alloc(void)
{
	struct btrfsic_dev_state *ds;

	ds = kzalloc(sizeof(*ds), GFP_NOFS);
	if (NULL != ds)
		btrfsic_dev_state_init(ds);

	return ds;
}

static void btrfsic_dev_state_free(struct btrfsic_dev_state *ds)
{
	BUG_ON(!(NULL == ds ||
		 BTRFSIC_DEV2STATE_MAGIC_NUMBER == ds->magic_num));
	kfree(ds);
}

static void btrfsic_block_hashtable_init(struct btrfsic_block_hashtable *h)
{
	int i;

	for (i = 0; i < BTRFSIC_BLOCK_HASHTABLE_SIZE; i++)
		INIT_LIST_HEAD(h->table + i);
}

static void btrfsic_block_hashtable_add(struct btrfsic_block *b,
					struct btrfsic_block_hashtable *h)
{
	const unsigned int hashval =
	    (((unsigned int)(b->dev_bytenr >> 16)) ^
	     ((unsigned int)((uintptr_t)b->dev_state->bdev))) &
	     (BTRFSIC_BLOCK_HASHTABLE_SIZE - 1);

	list_add(&b->collision_resolving_node, h->table + hashval);
}

static void btrfsic_block_hashtable_remove(struct btrfsic_block *b)
{
	list_del(&b->collision_resolving_node);
}

static struct btrfsic_block *btrfsic_block_hashtable_lookup(
		struct block_device *bdev,
		u64 dev_bytenr,
		struct btrfsic_block_hashtable *h)
{
	const unsigned int hashval =
	    (((unsigned int)(dev_bytenr >> 16)) ^
	     ((unsigned int)((uintptr_t)bdev))) &
	     (BTRFSIC_BLOCK_HASHTABLE_SIZE - 1);
	struct list_head *elem;

	list_for_each(elem, h->table + hashval) {
		struct btrfsic_block *const b =
		    list_entry(elem, struct btrfsic_block,
			       collision_resolving_node);

		if (b->dev_state->bdev == bdev && b->dev_bytenr == dev_bytenr)
			return b;
	}

	return NULL;
}

static void btrfsic_block_link_hashtable_init(
		struct btrfsic_block_link_hashtable *h)
{
	int i;

	for (i = 0; i < BTRFSIC_BLOCK_LINK_HASHTABLE_SIZE; i++)
		INIT_LIST_HEAD(h->table + i);
}

static void btrfsic_block_link_hashtable_add(
		struct btrfsic_block_link *l,
		struct btrfsic_block_link_hashtable *h)
{
	const unsigned int hashval =
	    (((unsigned int)(l->block_ref_to->dev_bytenr >> 16)) ^
	     ((unsigned int)(l->block_ref_from->dev_bytenr >> 16)) ^
	     ((unsigned int)((uintptr_t)l->block_ref_to->dev_state->bdev)) ^
	     ((unsigned int)((uintptr_t)l->block_ref_from->dev_state->bdev)))
	     & (BTRFSIC_BLOCK_LINK_HASHTABLE_SIZE - 1);

	BUG_ON(NULL == l->block_ref_to);
	BUG_ON(NULL == l->block_ref_from);
	list_add(&l->collision_resolving_node, h->table + hashval);
}

static void btrfsic_block_link_hashtable_remove(struct btrfsic_block_link *l)
{
	list_del(&l->collision_resolving_node);
}

static struct btrfsic_block_link *btrfsic_block_link_hashtable_lookup(
		struct block_device *bdev_ref_to,
		u64 dev_bytenr_ref_to,
		struct block_device *bdev_ref_from,
		u64 dev_bytenr_ref_from,
		struct btrfsic_block_link_hashtable *h)
{
	const unsigned int hashval =
	    (((unsigned int)(dev_bytenr_ref_to >> 16)) ^
	     ((unsigned int)(dev_bytenr_ref_from >> 16)) ^
	     ((unsigned int)((uintptr_t)bdev_ref_to)) ^
	     ((unsigned int)((uintptr_t)bdev_ref_from))) &
	     (BTRFSIC_BLOCK_LINK_HASHTABLE_SIZE - 1);
	struct list_head *elem;

	list_for_each(elem, h->table + hashval) {
		struct btrfsic_block_link *const l =
		    list_entry(elem, struct btrfsic_block_link,
			       collision_resolving_node);

		BUG_ON(NULL == l->block_ref_to);
		BUG_ON(NULL == l->block_ref_from);
		if (l->block_ref_to->dev_state->bdev == bdev_ref_to &&
		    l->block_ref_to->dev_bytenr == dev_bytenr_ref_to &&
		    l->block_ref_from->dev_state->bdev == bdev_ref_from &&
		    l->block_ref_from->dev_bytenr == dev_bytenr_ref_from)
			return l;
	}

	return NULL;
}

static void btrfsic_dev_state_hashtable_init(
		struct btrfsic_dev_state_hashtable *h)
{
	int i;

	for (i = 0; i < BTRFSIC_DEV2STATE_HASHTABLE_SIZE; i++)
		INIT_LIST_HEAD(h->table + i);
}

static void btrfsic_dev_state_hashtable_add(
		struct btrfsic_dev_state *ds,
		struct btrfsic_dev_state_hashtable *h)
{
	const unsigned int hashval =
	    (((unsigned int)((uintptr_t)ds->bdev)) &
	     (BTRFSIC_DEV2STATE_HASHTABLE_SIZE - 1));

	list_add(&ds->collision_resolving_node, h->table + hashval);
}

static void btrfsic_dev_state_hashtable_remove(struct btrfsic_dev_state *ds)
{
	list_del(&ds->collision_resolving_node);
}

static struct btrfsic_dev_state *btrfsic_dev_state_hashtable_lookup(
		struct block_device *bdev,
		struct btrfsic_dev_state_hashtable *h)
{
	const unsigned int hashval =
	    (((unsigned int)((uintptr_t)bdev)) &
	     (BTRFSIC_DEV2STATE_HASHTABLE_SIZE - 1));
	struct list_head *elem;

	list_for_each(elem, h->table + hashval) {
		struct btrfsic_dev_state *const ds =
		    list_entry(elem, struct btrfsic_dev_state,
			       collision_resolving_node);

		if (ds->bdev == bdev)
			return ds;
	}

	return NULL;
}

static int btrfsic_process_superblock(struct btrfsic_state *state,
				      struct btrfs_fs_devices *fs_devices)
{
	int ret = 0;
	struct btrfs_super_block *selected_super;
	struct list_head *dev_head = &fs_devices->devices;
	struct btrfs_device *device;
	struct btrfsic_dev_state *selected_dev_state = NULL;
	int pass;

	BUG_ON(NULL == state);
	selected_super = kzalloc(sizeof(*selected_super), GFP_NOFS);
	if (NULL == selected_super) {
		printk(KERN_INFO "btrfsic: error, kmalloc failed!\n");
		return -1;
	}

	list_for_each_entry(device, dev_head, dev_list) {
		int i;
		struct btrfsic_dev_state *dev_state;

		if (!device->bdev || !device->name)
			continue;

		dev_state = btrfsic_dev_state_lookup(device->bdev);
		BUG_ON(NULL == dev_state);
		for (i = 0; i < BTRFS_SUPER_MIRROR_MAX; i++) {
			ret = btrfsic_process_superblock_dev_mirror(
					state, dev_state, device, i,
					&selected_dev_state, selected_super);
			if (0 != ret && 0 == i) {
				kfree(selected_super);
				return ret;
			}
		}
	}

	if (NULL == state->latest_superblock) {
		printk(KERN_INFO "btrfsic: no superblock found!\n");
		kfree(selected_super);
		return -1;
	}

	state->csum_size = btrfs_super_csum_size(selected_super);

	for (pass = 0; pass < 3; pass++) {
		int num_copies;
		int mirror_num;
		u64 next_bytenr;

		switch (pass) {
		case 0:
			next_bytenr = btrfs_super_root(selected_super);
			if (state->print_mask &
			    BTRFSIC_PRINT_MASK_ROOT_CHUNK_LOG_TREE_LOCATION)
				printk(KERN_INFO "root@%llu\n", next_bytenr);
			break;
		case 1:
			next_bytenr = btrfs_super_chunk_root(selected_super);
			if (state->print_mask &
			    BTRFSIC_PRINT_MASK_ROOT_CHUNK_LOG_TREE_LOCATION)
				printk(KERN_INFO "chunk@%llu\n", next_bytenr);
			break;
		case 2:
			next_bytenr = btrfs_super_log_root(selected_super);
			if (0 == next_bytenr)
				continue;
			if (state->print_mask &
			    BTRFSIC_PRINT_MASK_ROOT_CHUNK_LOG_TREE_LOCATION)
				printk(KERN_INFO "log@%llu\n", next_bytenr);
			break;
		}

		num_copies =
		    btrfs_num_copies(state->root->fs_info,
				     next_bytenr, state->metablock_size);
		if (state->print_mask & BTRFSIC_PRINT_MASK_NUM_COPIES)
			printk(KERN_INFO "num_copies(log_bytenr=%llu) = %d\n",
			       next_bytenr, num_copies);

		for (mirror_num = 1; mirror_num <= num_copies; mirror_num++) {
			struct btrfsic_block *next_block;
			struct btrfsic_block_data_ctx tmp_next_block_ctx;
			struct btrfsic_block_link *l;

			ret = btrfsic_map_block(state, next_bytenr,
						state->metablock_size,
						&tmp_next_block_ctx,
						mirror_num);
			if (ret) {
				printk(KERN_INFO "btrfsic:"
				       " btrfsic_map_block(root @%llu,"
				       " mirror %d) failed!\n",
				       next_bytenr, mirror_num);
				kfree(selected_super);
				return -1;
			}

			next_block = btrfsic_block_hashtable_lookup(
					tmp_next_block_ctx.dev->bdev,
					tmp_next_block_ctx.dev_bytenr,
					&state->block_hashtable);
			BUG_ON(NULL == next_block);

			l = btrfsic_block_link_hashtable_lookup(
					tmp_next_block_ctx.dev->bdev,
					tmp_next_block_ctx.dev_bytenr,
					state->latest_superblock->dev_state->
					bdev,
					state->latest_superblock->dev_bytenr,
					&state->block_link_hashtable);
			BUG_ON(NULL == l);

			ret = btrfsic_read_block(state, &tmp_next_block_ctx);
			if (ret < (int)PAGE_CACHE_SIZE) {
				printk(KERN_INFO
				       "btrfsic: read @logical %llu failed!\n",
				       tmp_next_block_ctx.start);
				btrfsic_release_block_ctx(&tmp_next_block_ctx);
				kfree(selected_super);
				return -1;
			}

			ret = btrfsic_process_metablock(state,
							next_block,
							&tmp_next_block_ctx,
							BTRFS_MAX_LEVEL + 3, 1);
			btrfsic_release_block_ctx(&tmp_next_block_ctx);
		}
	}

	kfree(selected_super);
	return ret;
}

static int btrfsic_process_superblock_dev_mirror(
		struct btrfsic_state *state,
		struct btrfsic_dev_state *dev_state,
		struct btrfs_device *device,
		int superblock_mirror_num,
		struct btrfsic_dev_state **selected_dev_state,
		struct btrfs_super_block *selected_super)
{
	struct btrfs_super_block *super_tmp;
	u64 dev_bytenr;
	struct buffer_head *bh;
	struct btrfsic_block *superblock_tmp;
	int pass;
	struct block_device *const superblock_bdev = device->bdev;

	/* super block bytenr is always the unmapped device bytenr */
	dev_bytenr = btrfs_sb_offset(superblock_mirror_num);
	if (dev_bytenr + BTRFS_SUPER_INFO_SIZE > device->total_bytes)
		return -1;
	bh = __bread(superblock_bdev, dev_bytenr / 4096,
		     BTRFS_SUPER_INFO_SIZE);
	if (NULL == bh)
		return -1;
	super_tmp = (struct btrfs_super_block *)
	    (bh->b_data + (dev_bytenr & 4095));

	if (btrfs_super_bytenr(super_tmp) != dev_bytenr ||
	    btrfs_super_magic(super_tmp) != BTRFS_MAGIC ||
	    memcmp(device->uuid, super_tmp->dev_item.uuid, BTRFS_UUID_SIZE) ||
	    btrfs_super_nodesize(super_tmp) != state->metablock_size ||
	    btrfs_super_leafsize(super_tmp) != state->metablock_size ||
	    btrfs_super_sectorsize(super_tmp) != state->datablock_size) {
		brelse(bh);
		return 0;
	}

	superblock_tmp =
	    btrfsic_block_hashtable_lookup(superblock_bdev,
					   dev_bytenr,
					   &state->block_hashtable);
	if (NULL == superblock_tmp) {
		superblock_tmp = btrfsic_block_alloc();
		if (NULL == superblock_tmp) {
			printk(KERN_INFO "btrfsic: error, kmalloc failed!\n");
			brelse(bh);
			return -1;
		}
		/* for superblock, only the dev_bytenr makes sense */
		superblock_tmp->dev_bytenr = dev_bytenr;
		superblock_tmp->dev_state = dev_state;
		superblock_tmp->logical_bytenr = dev_bytenr;
		superblock_tmp->generation = btrfs_super_generation(super_tmp);
		superblock_tmp->is_metadata = 1;
		superblock_tmp->is_superblock = 1;
		superblock_tmp->is_iodone = 1;
		superblock_tmp->never_written = 0;
		superblock_tmp->mirror_num = 1 + superblock_mirror_num;
		if (state->print_mask & BTRFSIC_PRINT_MASK_SUPERBLOCK_WRITE)
			printk_in_rcu(KERN_INFO "New initial S-block (bdev %p, %s)"
				     " @%llu (%s/%llu/%d)\n",
				     superblock_bdev,
				     rcu_str_deref(device->name), dev_bytenr,
				     dev_state->name, dev_bytenr,
				     superblock_mirror_num);
		list_add(&superblock_tmp->all_blocks_node,
			 &state->all_blocks_list);
		btrfsic_block_hashtable_add(superblock_tmp,
					    &state->block_hashtable);
	}

	/* select the one with the highest generation field */
	if (btrfs_super_generation(super_tmp) >
	    state->max_superblock_generation ||
	    0 == state->max_superblock_generation) {
		memcpy(selected_super, super_tmp, sizeof(*selected_super));
		*selected_dev_state = dev_state;
		state->max_superblock_generation =
		    btrfs_super_generation(super_tmp);
		state->latest_superblock = superblock_tmp;
	}

	for (pass = 0; pass < 3; pass++) {
		u64 next_bytenr;
		int num_copies;
		int mirror_num;
		const char *additional_string = NULL;
		struct btrfs_disk_key tmp_disk_key;

		tmp_disk_key.type = BTRFS_ROOT_ITEM_KEY;
		tmp_disk_key.offset = 0;
		switch (pass) {
		case 0:
			btrfs_set_disk_key_objectid(&tmp_disk_key,
						    BTRFS_ROOT_TREE_OBJECTID);
			additional_string = "initial root ";
			next_bytenr = btrfs_super_root(super_tmp);
			break;
		case 1:
			btrfs_set_disk_key_objectid(&tmp_disk_key,
						    BTRFS_CHUNK_TREE_OBJECTID);
			additional_string = "initial chunk ";
			next_bytenr = btrfs_super_chunk_root(super_tmp);
			break;
		case 2:
			btrfs_set_disk_key_objectid(&tmp_disk_key,
						    BTRFS_TREE_LOG_OBJECTID);
			additional_string = "initial log ";
			next_bytenr = btrfs_super_log_root(super_tmp);
			if (0 == next_bytenr)
				continue;
			break;
		}

		num_copies =
		    btrfs_num_copies(state->root->fs_info,
				     next_bytenr, state->metablock_size);
		if (state->print_mask & BTRFSIC_PRINT_MASK_NUM_COPIES)
			printk(KERN_INFO "num_copies(log_bytenr=%llu) = %d\n",
			       next_bytenr, num_copies);
		for (mirror_num = 1; mirror_num <= num_copies; mirror_num++) {
			struct btrfsic_block *next_block;
			struct btrfsic_block_data_ctx tmp_next_block_ctx;
			struct btrfsic_block_link *l;

			if (btrfsic_map_block(state, next_bytenr,
					      state->metablock_size,
					      &tmp_next_block_ctx,
					      mirror_num)) {
				printk(KERN_INFO "btrfsic: btrfsic_map_block("
				       "bytenr @%llu, mirror %d) failed!\n",
				       next_bytenr, mirror_num);
				brelse(bh);
				return -1;
			}

			next_block = btrfsic_block_lookup_or_add(
					state, &tmp_next_block_ctx,
					additional_string, 1, 1, 0,
					mirror_num, NULL);
			if (NULL == next_block) {
				btrfsic_release_block_ctx(&tmp_next_block_ctx);
				brelse(bh);
				return -1;
			}

			next_block->disk_key = tmp_disk_key;
			next_block->generation = BTRFSIC_GENERATION_UNKNOWN;
			l = btrfsic_block_link_lookup_or_add(
					state, &tmp_next_block_ctx,
					next_block, superblock_tmp,
					BTRFSIC_GENERATION_UNKNOWN);
			btrfsic_release_block_ctx(&tmp_next_block_ctx);
			if (NULL == l) {
				brelse(bh);
				return -1;
			}
		}
	}
	if (state->print_mask & BTRFSIC_PRINT_MASK_INITIAL_ALL_TREES)
		btrfsic_dump_tree_sub(state, superblock_tmp, 0);

	brelse(bh);
	return 0;
}

static struct btrfsic_stack_frame *btrfsic_stack_frame_alloc(void)
{
	struct btrfsic_stack_frame *sf;

	sf = kzalloc(sizeof(*sf), GFP_NOFS);
	if (NULL == sf)
		printk(KERN_INFO "btrfsic: alloc memory failed!\n");
	else
		sf->magic = BTRFSIC_BLOCK_STACK_FRAME_MAGIC_NUMBER;
	return sf;
}

static void btrfsic_stack_frame_free(struct btrfsic_stack_frame *sf)
{
	BUG_ON(!(NULL == sf ||
		 BTRFSIC_BLOCK_STACK_FRAME_MAGIC_NUMBER == sf->magic));
	kfree(sf);
}

static int btrfsic_process_metablock(
		struct btrfsic_state *state,
		struct btrfsic_block *const first_block,
		struct btrfsic_block_data_ctx *const first_block_ctx,
		int first_limit_nesting, int force_iodone_flag)
{
	struct btrfsic_stack_frame initial_stack_frame = { 0 };
	struct btrfsic_stack_frame *sf;
	struct btrfsic_stack_frame *next_stack;
	struct btrfs_header *const first_hdr =
		(struct btrfs_header *)first_block_ctx->datav[0];

	BUG_ON(!first_hdr);
	sf = &initial_stack_frame;
	sf->error = 0;
	sf->i = -1;
	sf->limit_nesting = first_limit_nesting;
	sf->block = first_block;
	sf->block_ctx = first_block_ctx;
	sf->next_block = NULL;
	sf->hdr = first_hdr;
	sf->prev = NULL;

continue_with_new_stack_frame:
	sf->block->generation = le64_to_cpu(sf->hdr->generation);
	if (0 == sf->hdr->level) {
		struct btrfs_leaf *const leafhdr =
		    (struct btrfs_leaf *)sf->hdr;

		if (-1 == sf->i) {
			sf->nr = btrfs_stack_header_nritems(&leafhdr->header);

			if (state->print_mask & BTRFSIC_PRINT_MASK_VERBOSE)
				printk(KERN_INFO
				       "leaf %llu items %d generation %llu"
				       " owner %llu\n",
				       sf->block_ctx->start, sf->nr,
				       btrfs_stack_header_generation(
					       &leafhdr->header),
				       btrfs_stack_header_owner(
					       &leafhdr->header));
		}

continue_with_current_leaf_stack_frame:
		if (0 == sf->num_copies || sf->mirror_num > sf->num_copies) {
			sf->i++;
			sf->num_copies = 0;
		}

		if (sf->i < sf->nr) {
			struct btrfs_item disk_item;
			u32 disk_item_offset =
				(uintptr_t)(leafhdr->items + sf->i) -
				(uintptr_t)leafhdr;
			struct btrfs_disk_key *disk_key;
			u8 type;
			u32 item_offset;
			u32 item_size;

			if (disk_item_offset + sizeof(struct btrfs_item) >
			    sf->block_ctx->len) {
leaf_item_out_of_bounce_error:
				printk(KERN_INFO
				       "btrfsic: leaf item out of bounce at logical %llu, dev %s\n",
				       sf->block_ctx->start,
				       sf->block_ctx->dev->name);
				goto one_stack_frame_backwards;
			}
			btrfsic_read_from_block_data(sf->block_ctx,
						     &disk_item,
						     disk_item_offset,
						     sizeof(struct btrfs_item));
			item_offset = btrfs_stack_item_offset(&disk_item);
<<<<<<< HEAD
			item_size = btrfs_stack_item_offset(&disk_item);
=======
			item_size = btrfs_stack_item_size(&disk_item);
>>>>>>> d8ec26d7
			disk_key = &disk_item.key;
			type = btrfs_disk_key_type(disk_key);

			if (BTRFS_ROOT_ITEM_KEY == type) {
				struct btrfs_root_item root_item;
				u32 root_item_offset;
				u64 next_bytenr;

				root_item_offset = item_offset +
					offsetof(struct btrfs_leaf, items);
				if (root_item_offset + item_size >
				    sf->block_ctx->len)
					goto leaf_item_out_of_bounce_error;
				btrfsic_read_from_block_data(
					sf->block_ctx, &root_item,
					root_item_offset,
					item_size);
				next_bytenr = btrfs_root_bytenr(&root_item);

				sf->error =
				    btrfsic_create_link_to_next_block(
						state,
						sf->block,
						sf->block_ctx,
						next_bytenr,
						sf->limit_nesting,
						&sf->next_block_ctx,
						&sf->next_block,
						force_iodone_flag,
						&sf->num_copies,
						&sf->mirror_num,
						disk_key,
						btrfs_root_generation(
						&root_item));
				if (sf->error)
					goto one_stack_frame_backwards;

				if (NULL != sf->next_block) {
					struct btrfs_header *const next_hdr =
					    (struct btrfs_header *)
					    sf->next_block_ctx.datav[0];

					next_stack =
					    btrfsic_stack_frame_alloc();
					if (NULL == next_stack) {
						btrfsic_release_block_ctx(
								&sf->
								next_block_ctx);
						goto one_stack_frame_backwards;
					}

					next_stack->i = -1;
					next_stack->block = sf->next_block;
					next_stack->block_ctx =
					    &sf->next_block_ctx;
					next_stack->next_block = NULL;
					next_stack->hdr = next_hdr;
					next_stack->limit_nesting =
					    sf->limit_nesting - 1;
					next_stack->prev = sf;
					sf = next_stack;
					goto continue_with_new_stack_frame;
				}
			} else if (BTRFS_EXTENT_DATA_KEY == type &&
				   state->include_extent_data) {
				sf->error = btrfsic_handle_extent_data(
						state,
						sf->block,
						sf->block_ctx,
						item_offset,
						force_iodone_flag);
				if (sf->error)
					goto one_stack_frame_backwards;
			}

			goto continue_with_current_leaf_stack_frame;
		}
	} else {
		struct btrfs_node *const nodehdr = (struct btrfs_node *)sf->hdr;

		if (-1 == sf->i) {
			sf->nr = btrfs_stack_header_nritems(&nodehdr->header);

			if (state->print_mask & BTRFSIC_PRINT_MASK_VERBOSE)
				printk(KERN_INFO "node %llu level %d items %d"
				       " generation %llu owner %llu\n",
				       sf->block_ctx->start,
				       nodehdr->header.level, sf->nr,
				       btrfs_stack_header_generation(
				       &nodehdr->header),
				       btrfs_stack_header_owner(
				       &nodehdr->header));
		}

continue_with_current_node_stack_frame:
		if (0 == sf->num_copies || sf->mirror_num > sf->num_copies) {
			sf->i++;
			sf->num_copies = 0;
		}

		if (sf->i < sf->nr) {
			struct btrfs_key_ptr key_ptr;
			u32 key_ptr_offset;
			u64 next_bytenr;

			key_ptr_offset = (uintptr_t)(nodehdr->ptrs + sf->i) -
					  (uintptr_t)nodehdr;
			if (key_ptr_offset + sizeof(struct btrfs_key_ptr) >
			    sf->block_ctx->len) {
				printk(KERN_INFO
				       "btrfsic: node item out of bounce at logical %llu, dev %s\n",
				       sf->block_ctx->start,
				       sf->block_ctx->dev->name);
				goto one_stack_frame_backwards;
			}
			btrfsic_read_from_block_data(
				sf->block_ctx, &key_ptr, key_ptr_offset,
				sizeof(struct btrfs_key_ptr));
			next_bytenr = btrfs_stack_key_blockptr(&key_ptr);

			sf->error = btrfsic_create_link_to_next_block(
					state,
					sf->block,
					sf->block_ctx,
					next_bytenr,
					sf->limit_nesting,
					&sf->next_block_ctx,
					&sf->next_block,
					force_iodone_flag,
					&sf->num_copies,
					&sf->mirror_num,
					&key_ptr.key,
					btrfs_stack_key_generation(&key_ptr));
			if (sf->error)
				goto one_stack_frame_backwards;

			if (NULL != sf->next_block) {
				struct btrfs_header *const next_hdr =
				    (struct btrfs_header *)
				    sf->next_block_ctx.datav[0];

				next_stack = btrfsic_stack_frame_alloc();
				if (NULL == next_stack)
					goto one_stack_frame_backwards;

				next_stack->i = -1;
				next_stack->block = sf->next_block;
				next_stack->block_ctx = &sf->next_block_ctx;
				next_stack->next_block = NULL;
				next_stack->hdr = next_hdr;
				next_stack->limit_nesting =
				    sf->limit_nesting - 1;
				next_stack->prev = sf;
				sf = next_stack;
				goto continue_with_new_stack_frame;
			}

			goto continue_with_current_node_stack_frame;
		}
	}

one_stack_frame_backwards:
	if (NULL != sf->prev) {
		struct btrfsic_stack_frame *const prev = sf->prev;

		/* the one for the initial block is freed in the caller */
		btrfsic_release_block_ctx(sf->block_ctx);

		if (sf->error) {
			prev->error = sf->error;
			btrfsic_stack_frame_free(sf);
			sf = prev;
			goto one_stack_frame_backwards;
		}

		btrfsic_stack_frame_free(sf);
		sf = prev;
		goto continue_with_new_stack_frame;
	} else {
		BUG_ON(&initial_stack_frame != sf);
	}

	return sf->error;
}

static void btrfsic_read_from_block_data(
	struct btrfsic_block_data_ctx *block_ctx,
	void *dstv, u32 offset, size_t len)
{
	size_t cur;
	size_t offset_in_page;
	char *kaddr;
	char *dst = (char *)dstv;
	size_t start_offset = block_ctx->start & ((u64)PAGE_CACHE_SIZE - 1);
	unsigned long i = (start_offset + offset) >> PAGE_CACHE_SHIFT;

	WARN_ON(offset + len > block_ctx->len);
	offset_in_page = (start_offset + offset) & (PAGE_CACHE_SIZE - 1);

	while (len > 0) {
		cur = min(len, ((size_t)PAGE_CACHE_SIZE - offset_in_page));
		BUG_ON(i >= (block_ctx->len + PAGE_CACHE_SIZE - 1) >>
			    PAGE_CACHE_SHIFT);
		kaddr = block_ctx->datav[i];
		memcpy(dst, kaddr + offset_in_page, cur);

		dst += cur;
		len -= cur;
		offset_in_page = 0;
		i++;
	}
}

static int btrfsic_create_link_to_next_block(
		struct btrfsic_state *state,
		struct btrfsic_block *block,
		struct btrfsic_block_data_ctx *block_ctx,
		u64 next_bytenr,
		int limit_nesting,
		struct btrfsic_block_data_ctx *next_block_ctx,
		struct btrfsic_block **next_blockp,
		int force_iodone_flag,
		int *num_copiesp, int *mirror_nump,
		struct btrfs_disk_key *disk_key,
		u64 parent_generation)
{
	struct btrfsic_block *next_block = NULL;
	int ret;
	struct btrfsic_block_link *l;
	int did_alloc_block_link;
	int block_was_created;

	*next_blockp = NULL;
	if (0 == *num_copiesp) {
		*num_copiesp =
		    btrfs_num_copies(state->root->fs_info,
				     next_bytenr, state->metablock_size);
		if (state->print_mask & BTRFSIC_PRINT_MASK_NUM_COPIES)
			printk(KERN_INFO "num_copies(log_bytenr=%llu) = %d\n",
			       next_bytenr, *num_copiesp);
		*mirror_nump = 1;
	}

	if (*mirror_nump > *num_copiesp)
		return 0;

	if (state->print_mask & BTRFSIC_PRINT_MASK_VERBOSE)
		printk(KERN_INFO
		       "btrfsic_create_link_to_next_block(mirror_num=%d)\n",
		       *mirror_nump);
	ret = btrfsic_map_block(state, next_bytenr,
				state->metablock_size,
				next_block_ctx, *mirror_nump);
	if (ret) {
		printk(KERN_INFO
		       "btrfsic: btrfsic_map_block(@%llu, mirror=%d) failed!\n",
		       next_bytenr, *mirror_nump);
		btrfsic_release_block_ctx(next_block_ctx);
		*next_blockp = NULL;
		return -1;
	}

	next_block = btrfsic_block_lookup_or_add(state,
						 next_block_ctx, "referenced ",
						 1, force_iodone_flag,
						 !force_iodone_flag,
						 *mirror_nump,
						 &block_was_created);
	if (NULL == next_block) {
		btrfsic_release_block_ctx(next_block_ctx);
		*next_blockp = NULL;
		return -1;
	}
	if (block_was_created) {
		l = NULL;
		next_block->generation = BTRFSIC_GENERATION_UNKNOWN;
	} else {
		if (next_block->logical_bytenr != next_bytenr &&
		    !(!next_block->is_metadata &&
		      0 == next_block->logical_bytenr)) {
			printk(KERN_INFO
			       "Referenced block @%llu (%s/%llu/%d)"
			       " found in hash table, %c,"
			       " bytenr mismatch (!= stored %llu).\n",
			       next_bytenr, next_block_ctx->dev->name,
			       next_block_ctx->dev_bytenr, *mirror_nump,
			       btrfsic_get_block_type(state, next_block),
			       next_block->logical_bytenr);
		} else if (state->print_mask & BTRFSIC_PRINT_MASK_VERBOSE)
			printk(KERN_INFO
			       "Referenced block @%llu (%s/%llu/%d)"
			       " found in hash table, %c.\n",
			       next_bytenr, next_block_ctx->dev->name,
			       next_block_ctx->dev_bytenr, *mirror_nump,
			       btrfsic_get_block_type(state, next_block));
		next_block->logical_bytenr = next_bytenr;

		next_block->mirror_num = *mirror_nump;
		l = btrfsic_block_link_hashtable_lookup(
				next_block_ctx->dev->bdev,
				next_block_ctx->dev_bytenr,
				block_ctx->dev->bdev,
				block_ctx->dev_bytenr,
				&state->block_link_hashtable);
	}

	next_block->disk_key = *disk_key;
	if (NULL == l) {
		l = btrfsic_block_link_alloc();
		if (NULL == l) {
			printk(KERN_INFO "btrfsic: error, kmalloc failed!\n");
			btrfsic_release_block_ctx(next_block_ctx);
			*next_blockp = NULL;
			return -1;
		}

		did_alloc_block_link = 1;
		l->block_ref_to = next_block;
		l->block_ref_from = block;
		l->ref_cnt = 1;
		l->parent_generation = parent_generation;

		if (state->print_mask & BTRFSIC_PRINT_MASK_VERBOSE)
			btrfsic_print_add_link(state, l);

		list_add(&l->node_ref_to, &block->ref_to_list);
		list_add(&l->node_ref_from, &next_block->ref_from_list);

		btrfsic_block_link_hashtable_add(l,
						 &state->block_link_hashtable);
	} else {
		did_alloc_block_link = 0;
		if (0 == limit_nesting) {
			l->ref_cnt++;
			l->parent_generation = parent_generation;
			if (state->print_mask & BTRFSIC_PRINT_MASK_VERBOSE)
				btrfsic_print_add_link(state, l);
		}
	}

	if (limit_nesting > 0 && did_alloc_block_link) {
		ret = btrfsic_read_block(state, next_block_ctx);
		if (ret < (int)next_block_ctx->len) {
			printk(KERN_INFO
			       "btrfsic: read block @logical %llu failed!\n",
			       next_bytenr);
			btrfsic_release_block_ctx(next_block_ctx);
			*next_blockp = NULL;
			return -1;
		}

		*next_blockp = next_block;
	} else {
		*next_blockp = NULL;
	}
	(*mirror_nump)++;

	return 0;
}

static int btrfsic_handle_extent_data(
		struct btrfsic_state *state,
		struct btrfsic_block *block,
		struct btrfsic_block_data_ctx *block_ctx,
		u32 item_offset, int force_iodone_flag)
{
	int ret;
	struct btrfs_file_extent_item file_extent_item;
	u64 file_extent_item_offset;
	u64 next_bytenr;
	u64 num_bytes;
	u64 generation;
	struct btrfsic_block_link *l;

	file_extent_item_offset = offsetof(struct btrfs_leaf, items) +
				  item_offset;
	if (file_extent_item_offset +
	    offsetof(struct btrfs_file_extent_item, disk_num_bytes) >
	    block_ctx->len) {
		printk(KERN_INFO
		       "btrfsic: file item out of bounce at logical %llu, dev %s\n",
		       block_ctx->start, block_ctx->dev->name);
		return -1;
	}

	btrfsic_read_from_block_data(block_ctx, &file_extent_item,
		file_extent_item_offset,
		offsetof(struct btrfs_file_extent_item, disk_num_bytes));
	if (BTRFS_FILE_EXTENT_REG != file_extent_item.type ||
	    btrfs_stack_file_extent_disk_bytenr(&file_extent_item) == 0) {
		if (state->print_mask & BTRFSIC_PRINT_MASK_VERY_VERBOSE)
			printk(KERN_INFO "extent_data: type %u, disk_bytenr = %llu\n",
			       file_extent_item.type,
			       btrfs_stack_file_extent_disk_bytenr(
			       &file_extent_item));
		return 0;
	}

	if (file_extent_item_offset + sizeof(struct btrfs_file_extent_item) >
	    block_ctx->len) {
		printk(KERN_INFO
		       "btrfsic: file item out of bounce at logical %llu, dev %s\n",
		       block_ctx->start, block_ctx->dev->name);
		return -1;
	}
	btrfsic_read_from_block_data(block_ctx, &file_extent_item,
				     file_extent_item_offset,
				     sizeof(struct btrfs_file_extent_item));
	next_bytenr = btrfs_stack_file_extent_disk_bytenr(&file_extent_item) +
		      btrfs_stack_file_extent_offset(&file_extent_item);
	generation = btrfs_stack_file_extent_generation(&file_extent_item);
	num_bytes = btrfs_stack_file_extent_num_bytes(&file_extent_item);
	generation = btrfs_stack_file_extent_generation(&file_extent_item);

	if (state->print_mask & BTRFSIC_PRINT_MASK_VERY_VERBOSE)
		printk(KERN_INFO "extent_data: type %u, disk_bytenr = %llu,"
		       " offset = %llu, num_bytes = %llu\n",
		       file_extent_item.type,
		       btrfs_stack_file_extent_disk_bytenr(&file_extent_item),
		       btrfs_stack_file_extent_offset(&file_extent_item),
		       num_bytes);
	while (num_bytes > 0) {
		u32 chunk_len;
		int num_copies;
		int mirror_num;

		if (num_bytes > state->datablock_size)
			chunk_len = state->datablock_size;
		else
			chunk_len = num_bytes;

		num_copies =
		    btrfs_num_copies(state->root->fs_info,
				     next_bytenr, state->datablock_size);
		if (state->print_mask & BTRFSIC_PRINT_MASK_NUM_COPIES)
			printk(KERN_INFO "num_copies(log_bytenr=%llu) = %d\n",
			       next_bytenr, num_copies);
		for (mirror_num = 1; mirror_num <= num_copies; mirror_num++) {
			struct btrfsic_block_data_ctx next_block_ctx;
			struct btrfsic_block *next_block;
			int block_was_created;

			if (state->print_mask & BTRFSIC_PRINT_MASK_VERBOSE)
				printk(KERN_INFO "btrfsic_handle_extent_data("
				       "mirror_num=%d)\n", mirror_num);
			if (state->print_mask & BTRFSIC_PRINT_MASK_VERY_VERBOSE)
				printk(KERN_INFO
				       "\tdisk_bytenr = %llu, num_bytes %u\n",
				       next_bytenr, chunk_len);
			ret = btrfsic_map_block(state, next_bytenr,
						chunk_len, &next_block_ctx,
						mirror_num);
			if (ret) {
				printk(KERN_INFO
				       "btrfsic: btrfsic_map_block(@%llu,"
				       " mirror=%d) failed!\n",
				       next_bytenr, mirror_num);
				return -1;
			}

			next_block = btrfsic_block_lookup_or_add(
					state,
					&next_block_ctx,
					"referenced ",
					0,
					force_iodone_flag,
					!force_iodone_flag,
					mirror_num,
					&block_was_created);
			if (NULL == next_block) {
				printk(KERN_INFO
				       "btrfsic: error, kmalloc failed!\n");
				btrfsic_release_block_ctx(&next_block_ctx);
				return -1;
			}
			if (!block_was_created) {
				if (next_block->logical_bytenr != next_bytenr &&
				    !(!next_block->is_metadata &&
				      0 == next_block->logical_bytenr)) {
					printk(KERN_INFO
					       "Referenced block"
					       " @%llu (%s/%llu/%d)"
					       " found in hash table, D,"
					       " bytenr mismatch"
					       " (!= stored %llu).\n",
					       next_bytenr,
					       next_block_ctx.dev->name,
					       next_block_ctx.dev_bytenr,
					       mirror_num,
					       next_block->logical_bytenr);
				}
				next_block->logical_bytenr = next_bytenr;
				next_block->mirror_num = mirror_num;
			}

			l = btrfsic_block_link_lookup_or_add(state,
							     &next_block_ctx,
							     next_block, block,
							     generation);
			btrfsic_release_block_ctx(&next_block_ctx);
			if (NULL == l)
				return -1;
		}

		next_bytenr += chunk_len;
		num_bytes -= chunk_len;
	}

	return 0;
}

static int btrfsic_map_block(struct btrfsic_state *state, u64 bytenr, u32 len,
			     struct btrfsic_block_data_ctx *block_ctx_out,
			     int mirror_num)
{
	int ret;
	u64 length;
	struct btrfs_bio *multi = NULL;
	struct btrfs_device *device;

	length = len;
	ret = btrfs_map_block(state->root->fs_info, READ,
			      bytenr, &length, &multi, mirror_num);

	if (ret) {
		block_ctx_out->start = 0;
		block_ctx_out->dev_bytenr = 0;
		block_ctx_out->len = 0;
		block_ctx_out->dev = NULL;
		block_ctx_out->datav = NULL;
		block_ctx_out->pagev = NULL;
		block_ctx_out->mem_to_free = NULL;

		return ret;
	}

	device = multi->stripes[0].dev;
	block_ctx_out->dev = btrfsic_dev_state_lookup(device->bdev);
	block_ctx_out->dev_bytenr = multi->stripes[0].physical;
	block_ctx_out->start = bytenr;
	block_ctx_out->len = len;
	block_ctx_out->datav = NULL;
	block_ctx_out->pagev = NULL;
	block_ctx_out->mem_to_free = NULL;

	kfree(multi);
	if (NULL == block_ctx_out->dev) {
		ret = -ENXIO;
		printk(KERN_INFO "btrfsic: error, cannot lookup dev (#1)!\n");
	}

	return ret;
}

static int btrfsic_map_superblock(struct btrfsic_state *state, u64 bytenr,
				  u32 len, struct block_device *bdev,
				  struct btrfsic_block_data_ctx *block_ctx_out)
{
	block_ctx_out->dev = btrfsic_dev_state_lookup(bdev);
	block_ctx_out->dev_bytenr = bytenr;
	block_ctx_out->start = bytenr;
	block_ctx_out->len = len;
	block_ctx_out->datav = NULL;
	block_ctx_out->pagev = NULL;
	block_ctx_out->mem_to_free = NULL;
	if (NULL != block_ctx_out->dev) {
		return 0;
	} else {
		printk(KERN_INFO "btrfsic: error, cannot lookup dev (#2)!\n");
		return -ENXIO;
	}
}

static void btrfsic_release_block_ctx(struct btrfsic_block_data_ctx *block_ctx)
{
	if (block_ctx->mem_to_free) {
		unsigned int num_pages;

		BUG_ON(!block_ctx->datav);
		BUG_ON(!block_ctx->pagev);
		num_pages = (block_ctx->len + (u64)PAGE_CACHE_SIZE - 1) >>
			    PAGE_CACHE_SHIFT;
		while (num_pages > 0) {
			num_pages--;
			if (block_ctx->datav[num_pages]) {
				kunmap(block_ctx->pagev[num_pages]);
				block_ctx->datav[num_pages] = NULL;
			}
			if (block_ctx->pagev[num_pages]) {
				__free_page(block_ctx->pagev[num_pages]);
				block_ctx->pagev[num_pages] = NULL;
			}
		}

		kfree(block_ctx->mem_to_free);
		block_ctx->mem_to_free = NULL;
		block_ctx->pagev = NULL;
		block_ctx->datav = NULL;
	}
}

static int btrfsic_read_block(struct btrfsic_state *state,
			      struct btrfsic_block_data_ctx *block_ctx)
{
	unsigned int num_pages;
	unsigned int i;
	u64 dev_bytenr;
	int ret;

	BUG_ON(block_ctx->datav);
	BUG_ON(block_ctx->pagev);
	BUG_ON(block_ctx->mem_to_free);
	if (block_ctx->dev_bytenr & ((u64)PAGE_CACHE_SIZE - 1)) {
		printk(KERN_INFO
		       "btrfsic: read_block() with unaligned bytenr %llu\n",
		       block_ctx->dev_bytenr);
		return -1;
	}

	num_pages = (block_ctx->len + (u64)PAGE_CACHE_SIZE - 1) >>
		    PAGE_CACHE_SHIFT;
	block_ctx->mem_to_free = kzalloc((sizeof(*block_ctx->datav) +
					  sizeof(*block_ctx->pagev)) *
					 num_pages, GFP_NOFS);
	if (!block_ctx->mem_to_free)
		return -1;
	block_ctx->datav = block_ctx->mem_to_free;
	block_ctx->pagev = (struct page **)(block_ctx->datav + num_pages);
	for (i = 0; i < num_pages; i++) {
		block_ctx->pagev[i] = alloc_page(GFP_NOFS);
		if (!block_ctx->pagev[i])
			return -1;
	}

	dev_bytenr = block_ctx->dev_bytenr;
	for (i = 0; i < num_pages;) {
		struct bio *bio;
		unsigned int j;

		bio = btrfs_io_bio_alloc(GFP_NOFS, num_pages - i);
		if (!bio) {
			printk(KERN_INFO
			       "btrfsic: bio_alloc() for %u pages failed!\n",
			       num_pages - i);
			return -1;
		}
		bio->bi_bdev = block_ctx->dev->bdev;
		bio->bi_sector = dev_bytenr >> 9;

		for (j = i; j < num_pages; j++) {
			ret = bio_add_page(bio, block_ctx->pagev[j],
					   PAGE_CACHE_SIZE, 0);
			if (PAGE_CACHE_SIZE != ret)
				break;
		}
		if (j == i) {
			printk(KERN_INFO
			       "btrfsic: error, failed to add a single page!\n");
			return -1;
		}
		if (submit_bio_wait(READ, bio)) {
			printk(KERN_INFO
			       "btrfsic: read error at logical %llu dev %s!\n",
			       block_ctx->start, block_ctx->dev->name);
			bio_put(bio);
			return -1;
		}
		bio_put(bio);
		dev_bytenr += (j - i) * PAGE_CACHE_SIZE;
		i = j;
	}
	for (i = 0; i < num_pages; i++) {
		block_ctx->datav[i] = kmap(block_ctx->pagev[i]);
		if (!block_ctx->datav[i]) {
			printk(KERN_INFO "btrfsic: kmap() failed (dev %s)!\n",
			       block_ctx->dev->name);
			return -1;
		}
	}

	return block_ctx->len;
}

static void btrfsic_dump_database(struct btrfsic_state *state)
{
	struct list_head *elem_all;

	BUG_ON(NULL == state);

	printk(KERN_INFO "all_blocks_list:\n");
	list_for_each(elem_all, &state->all_blocks_list) {
		const struct btrfsic_block *const b_all =
		    list_entry(elem_all, struct btrfsic_block,
			       all_blocks_node);
		struct list_head *elem_ref_to;
		struct list_head *elem_ref_from;

		printk(KERN_INFO "%c-block @%llu (%s/%llu/%d)\n",
		       btrfsic_get_block_type(state, b_all),
		       b_all->logical_bytenr, b_all->dev_state->name,
		       b_all->dev_bytenr, b_all->mirror_num);

		list_for_each(elem_ref_to, &b_all->ref_to_list) {
			const struct btrfsic_block_link *const l =
			    list_entry(elem_ref_to,
				       struct btrfsic_block_link,
				       node_ref_to);

			printk(KERN_INFO " %c @%llu (%s/%llu/%d)"
			       " refers %u* to"
			       " %c @%llu (%s/%llu/%d)\n",
			       btrfsic_get_block_type(state, b_all),
			       b_all->logical_bytenr, b_all->dev_state->name,
			       b_all->dev_bytenr, b_all->mirror_num,
			       l->ref_cnt,
			       btrfsic_get_block_type(state, l->block_ref_to),
			       l->block_ref_to->logical_bytenr,
			       l->block_ref_to->dev_state->name,
			       l->block_ref_to->dev_bytenr,
			       l->block_ref_to->mirror_num);
		}

		list_for_each(elem_ref_from, &b_all->ref_from_list) {
			const struct btrfsic_block_link *const l =
			    list_entry(elem_ref_from,
				       struct btrfsic_block_link,
				       node_ref_from);

			printk(KERN_INFO " %c @%llu (%s/%llu/%d)"
			       " is ref %u* from"
			       " %c @%llu (%s/%llu/%d)\n",
			       btrfsic_get_block_type(state, b_all),
			       b_all->logical_bytenr, b_all->dev_state->name,
			       b_all->dev_bytenr, b_all->mirror_num,
			       l->ref_cnt,
			       btrfsic_get_block_type(state, l->block_ref_from),
			       l->block_ref_from->logical_bytenr,
			       l->block_ref_from->dev_state->name,
			       l->block_ref_from->dev_bytenr,
			       l->block_ref_from->mirror_num);
		}

		printk(KERN_INFO "\n");
	}
}

/*
 * Test whether the disk block contains a tree block (leaf or node)
 * (note that this test fails for the super block)
 */
static int btrfsic_test_for_metadata(struct btrfsic_state *state,
				     char **datav, unsigned int num_pages)
{
	struct btrfs_header *h;
	u8 csum[BTRFS_CSUM_SIZE];
	u32 crc = ~(u32)0;
	unsigned int i;

	if (num_pages * PAGE_CACHE_SIZE < state->metablock_size)
		return 1; /* not metadata */
	num_pages = state->metablock_size >> PAGE_CACHE_SHIFT;
	h = (struct btrfs_header *)datav[0];

	if (memcmp(h->fsid, state->root->fs_info->fsid, BTRFS_UUID_SIZE))
		return 1;

	for (i = 0; i < num_pages; i++) {
		u8 *data = i ? datav[i] : (datav[i] + BTRFS_CSUM_SIZE);
		size_t sublen = i ? PAGE_CACHE_SIZE :
				    (PAGE_CACHE_SIZE - BTRFS_CSUM_SIZE);

		crc = crc32c(crc, data, sublen);
	}
	btrfs_csum_final(crc, csum);
	if (memcmp(csum, h->csum, state->csum_size))
		return 1;

	return 0; /* is metadata */
}

static void btrfsic_process_written_block(struct btrfsic_dev_state *dev_state,
					  u64 dev_bytenr, char **mapped_datav,
					  unsigned int num_pages,
					  struct bio *bio, int *bio_is_patched,
					  struct buffer_head *bh,
					  int submit_bio_bh_rw)
{
	int is_metadata;
	struct btrfsic_block *block;
	struct btrfsic_block_data_ctx block_ctx;
	int ret;
	struct btrfsic_state *state = dev_state->state;
	struct block_device *bdev = dev_state->bdev;
	unsigned int processed_len;

	if (NULL != bio_is_patched)
		*bio_is_patched = 0;

again:
	if (num_pages == 0)
		return;

	processed_len = 0;
	is_metadata = (0 == btrfsic_test_for_metadata(state, mapped_datav,
						      num_pages));

	block = btrfsic_block_hashtable_lookup(bdev, dev_bytenr,
					       &state->block_hashtable);
	if (NULL != block) {
		u64 bytenr = 0;
		struct list_head *elem_ref_to;
		struct list_head *tmp_ref_to;

		if (block->is_superblock) {
			bytenr = btrfs_super_bytenr((struct btrfs_super_block *)
						    mapped_datav[0]);
			if (num_pages * PAGE_CACHE_SIZE <
			    BTRFS_SUPER_INFO_SIZE) {
				printk(KERN_INFO
				       "btrfsic: cannot work with too short bios!\n");
				return;
			}
			is_metadata = 1;
			BUG_ON(BTRFS_SUPER_INFO_SIZE & (PAGE_CACHE_SIZE - 1));
			processed_len = BTRFS_SUPER_INFO_SIZE;
			if (state->print_mask &
			    BTRFSIC_PRINT_MASK_TREE_BEFORE_SB_WRITE) {
				printk(KERN_INFO
				       "[before new superblock is written]:\n");
				btrfsic_dump_tree_sub(state, block, 0);
			}
		}
		if (is_metadata) {
			if (!block->is_superblock) {
				if (num_pages * PAGE_CACHE_SIZE <
				    state->metablock_size) {
					printk(KERN_INFO
					       "btrfsic: cannot work with too short bios!\n");
					return;
				}
				processed_len = state->metablock_size;
				bytenr = btrfs_stack_header_bytenr(
						(struct btrfs_header *)
						mapped_datav[0]);
				btrfsic_cmp_log_and_dev_bytenr(state, bytenr,
							       dev_state,
							       dev_bytenr);
			}
			if (block->logical_bytenr != bytenr &&
			    !(!block->is_metadata &&
			      block->logical_bytenr == 0))
				printk(KERN_INFO
				       "Written block @%llu (%s/%llu/%d)"
				       " found in hash table, %c,"
				       " bytenr mismatch"
				       " (!= stored %llu).\n",
				       bytenr, dev_state->name, dev_bytenr,
				       block->mirror_num,
				       btrfsic_get_block_type(state, block),
				       block->logical_bytenr);
			else if (state->print_mask & BTRFSIC_PRINT_MASK_VERBOSE)
				printk(KERN_INFO
				       "Written block @%llu (%s/%llu/%d)"
				       " found in hash table, %c.\n",
				       bytenr, dev_state->name, dev_bytenr,
				       block->mirror_num,
				       btrfsic_get_block_type(state, block));
			block->logical_bytenr = bytenr;
		} else {
			if (num_pages * PAGE_CACHE_SIZE <
			    state->datablock_size) {
				printk(KERN_INFO
				       "btrfsic: cannot work with too short bios!\n");
				return;
			}
			processed_len = state->datablock_size;
			bytenr = block->logical_bytenr;
			if (state->print_mask & BTRFSIC_PRINT_MASK_VERBOSE)
				printk(KERN_INFO
				       "Written block @%llu (%s/%llu/%d)"
				       " found in hash table, %c.\n",
				       bytenr, dev_state->name, dev_bytenr,
				       block->mirror_num,
				       btrfsic_get_block_type(state, block));
		}

		if (state->print_mask & BTRFSIC_PRINT_MASK_VERBOSE)
			printk(KERN_INFO
			       "ref_to_list: %cE, ref_from_list: %cE\n",
			       list_empty(&block->ref_to_list) ? ' ' : '!',
			       list_empty(&block->ref_from_list) ? ' ' : '!');
		if (btrfsic_is_block_ref_by_superblock(state, block, 0)) {
			printk(KERN_INFO "btrfs: attempt to overwrite %c-block"
			       " @%llu (%s/%llu/%d), old(gen=%llu,"
			       " objectid=%llu, type=%d, offset=%llu),"
			       " new(gen=%llu),"
			       " which is referenced by most recent superblock"
			       " (superblockgen=%llu)!\n",
			       btrfsic_get_block_type(state, block), bytenr,
			       dev_state->name, dev_bytenr, block->mirror_num,
			       block->generation,
			       btrfs_disk_key_objectid(&block->disk_key),
			       block->disk_key.type,
			       btrfs_disk_key_offset(&block->disk_key),
			       btrfs_stack_header_generation(
				       (struct btrfs_header *) mapped_datav[0]),
			       state->max_superblock_generation);
			btrfsic_dump_tree(state);
		}

		if (!block->is_iodone && !block->never_written) {
			printk(KERN_INFO "btrfs: attempt to overwrite %c-block"
			       " @%llu (%s/%llu/%d), oldgen=%llu, newgen=%llu,"
			       " which is not yet iodone!\n",
			       btrfsic_get_block_type(state, block), bytenr,
			       dev_state->name, dev_bytenr, block->mirror_num,
			       block->generation,
			       btrfs_stack_header_generation(
				       (struct btrfs_header *)
				       mapped_datav[0]));
			/* it would not be safe to go on */
			btrfsic_dump_tree(state);
			goto continue_loop;
		}

		/*
		 * Clear all references of this block. Do not free
		 * the block itself even if is not referenced anymore
		 * because it still carries valueable information
		 * like whether it was ever written and IO completed.
		 */
		list_for_each_safe(elem_ref_to, tmp_ref_to,
				   &block->ref_to_list) {
			struct btrfsic_block_link *const l =
			    list_entry(elem_ref_to,
				       struct btrfsic_block_link,
				       node_ref_to);

			if (state->print_mask & BTRFSIC_PRINT_MASK_VERBOSE)
				btrfsic_print_rem_link(state, l);
			l->ref_cnt--;
			if (0 == l->ref_cnt) {
				list_del(&l->node_ref_to);
				list_del(&l->node_ref_from);
				btrfsic_block_link_hashtable_remove(l);
				btrfsic_block_link_free(l);
			}
		}

		if (block->is_superblock)
			ret = btrfsic_map_superblock(state, bytenr,
						     processed_len,
						     bdev, &block_ctx);
		else
			ret = btrfsic_map_block(state, bytenr, processed_len,
						&block_ctx, 0);
		if (ret) {
			printk(KERN_INFO
			       "btrfsic: btrfsic_map_block(root @%llu)"
			       " failed!\n", bytenr);
			goto continue_loop;
		}
		block_ctx.datav = mapped_datav;
		/* the following is required in case of writes to mirrors,
		 * use the same that was used for the lookup */
		block_ctx.dev = dev_state;
		block_ctx.dev_bytenr = dev_bytenr;

		if (is_metadata || state->include_extent_data) {
			block->never_written = 0;
			block->iodone_w_error = 0;
			if (NULL != bio) {
				block->is_iodone = 0;
				BUG_ON(NULL == bio_is_patched);
				if (!*bio_is_patched) {
					block->orig_bio_bh_private =
					    bio->bi_private;
					block->orig_bio_bh_end_io.bio =
					    bio->bi_end_io;
					block->next_in_same_bio = NULL;
					bio->bi_private = block;
					bio->bi_end_io = btrfsic_bio_end_io;
					*bio_is_patched = 1;
				} else {
					struct btrfsic_block *chained_block =
					    (struct btrfsic_block *)
					    bio->bi_private;

					BUG_ON(NULL == chained_block);
					block->orig_bio_bh_private =
					    chained_block->orig_bio_bh_private;
					block->orig_bio_bh_end_io.bio =
					    chained_block->orig_bio_bh_end_io.
					    bio;
					block->next_in_same_bio = chained_block;
					bio->bi_private = block;
				}
			} else if (NULL != bh) {
				block->is_iodone = 0;
				block->orig_bio_bh_private = bh->b_private;
				block->orig_bio_bh_end_io.bh = bh->b_end_io;
				block->next_in_same_bio = NULL;
				bh->b_private = block;
				bh->b_end_io = btrfsic_bh_end_io;
			} else {
				block->is_iodone = 1;
				block->orig_bio_bh_private = NULL;
				block->orig_bio_bh_end_io.bio = NULL;
				block->next_in_same_bio = NULL;
			}
		}

		block->flush_gen = dev_state->last_flush_gen + 1;
		block->submit_bio_bh_rw = submit_bio_bh_rw;
		if (is_metadata) {
			block->logical_bytenr = bytenr;
			block->is_metadata = 1;
			if (block->is_superblock) {
				BUG_ON(PAGE_CACHE_SIZE !=
				       BTRFS_SUPER_INFO_SIZE);
				ret = btrfsic_process_written_superblock(
						state,
						block,
						(struct btrfs_super_block *)
						mapped_datav[0]);
				if (state->print_mask &
				    BTRFSIC_PRINT_MASK_TREE_AFTER_SB_WRITE) {
					printk(KERN_INFO
					"[after new superblock is written]:\n");
					btrfsic_dump_tree_sub(state, block, 0);
				}
			} else {
				block->mirror_num = 0;	/* unknown */
				ret = btrfsic_process_metablock(
						state,
						block,
						&block_ctx,
						0, 0);
			}
			if (ret)
				printk(KERN_INFO
				       "btrfsic: btrfsic_process_metablock"
				       "(root @%llu) failed!\n",
				       dev_bytenr);
		} else {
			block->is_metadata = 0;
			block->mirror_num = 0;	/* unknown */
			block->generation = BTRFSIC_GENERATION_UNKNOWN;
			if (!state->include_extent_data
			    && list_empty(&block->ref_from_list)) {
				/*
				 * disk block is overwritten with extent
				 * data (not meta data) and we are configured
				 * to not include extent data: take the
				 * chance and free the block's memory
				 */
				btrfsic_block_hashtable_remove(block);
				list_del(&block->all_blocks_node);
				btrfsic_block_free(block);
			}
		}
		btrfsic_release_block_ctx(&block_ctx);
	} else {
		/* block has not been found in hash table */
		u64 bytenr;

		if (!is_metadata) {
			processed_len = state->datablock_size;
			if (state->print_mask & BTRFSIC_PRINT_MASK_VERBOSE)
				printk(KERN_INFO "Written block (%s/%llu/?)"
				       " !found in hash table, D.\n",
				       dev_state->name, dev_bytenr);
			if (!state->include_extent_data) {
				/* ignore that written D block */
				goto continue_loop;
			}

			/* this is getting ugly for the
			 * include_extent_data case... */
			bytenr = 0;	/* unknown */
			block_ctx.start = bytenr;
			block_ctx.len = processed_len;
			block_ctx.mem_to_free = NULL;
			block_ctx.pagev = NULL;
		} else {
			processed_len = state->metablock_size;
			bytenr = btrfs_stack_header_bytenr(
					(struct btrfs_header *)
					mapped_datav[0]);
			btrfsic_cmp_log_and_dev_bytenr(state, bytenr, dev_state,
						       dev_bytenr);
			if (state->print_mask & BTRFSIC_PRINT_MASK_VERBOSE)
				printk(KERN_INFO
				       "Written block @%llu (%s/%llu/?)"
				       " !found in hash table, M.\n",
				       bytenr, dev_state->name, dev_bytenr);

			ret = btrfsic_map_block(state, bytenr, processed_len,
						&block_ctx, 0);
			if (ret) {
				printk(KERN_INFO
				       "btrfsic: btrfsic_map_block(root @%llu)"
				       " failed!\n",
				       dev_bytenr);
				goto continue_loop;
			}
		}
		block_ctx.datav = mapped_datav;
		/* the following is required in case of writes to mirrors,
		 * use the same that was used for the lookup */
		block_ctx.dev = dev_state;
		block_ctx.dev_bytenr = dev_bytenr;

		block = btrfsic_block_alloc();
		if (NULL == block) {
			printk(KERN_INFO "btrfsic: error, kmalloc failed!\n");
			btrfsic_release_block_ctx(&block_ctx);
			goto continue_loop;
		}
		block->dev_state = dev_state;
		block->dev_bytenr = dev_bytenr;
		block->logical_bytenr = bytenr;
		block->is_metadata = is_metadata;
		block->never_written = 0;
		block->iodone_w_error = 0;
		block->mirror_num = 0;	/* unknown */
		block->flush_gen = dev_state->last_flush_gen + 1;
		block->submit_bio_bh_rw = submit_bio_bh_rw;
		if (NULL != bio) {
			block->is_iodone = 0;
			BUG_ON(NULL == bio_is_patched);
			if (!*bio_is_patched) {
				block->orig_bio_bh_private = bio->bi_private;
				block->orig_bio_bh_end_io.bio = bio->bi_end_io;
				block->next_in_same_bio = NULL;
				bio->bi_private = block;
				bio->bi_end_io = btrfsic_bio_end_io;
				*bio_is_patched = 1;
			} else {
				struct btrfsic_block *chained_block =
				    (struct btrfsic_block *)
				    bio->bi_private;

				BUG_ON(NULL == chained_block);
				block->orig_bio_bh_private =
				    chained_block->orig_bio_bh_private;
				block->orig_bio_bh_end_io.bio =
				    chained_block->orig_bio_bh_end_io.bio;
				block->next_in_same_bio = chained_block;
				bio->bi_private = block;
			}
		} else if (NULL != bh) {
			block->is_iodone = 0;
			block->orig_bio_bh_private = bh->b_private;
			block->orig_bio_bh_end_io.bh = bh->b_end_io;
			block->next_in_same_bio = NULL;
			bh->b_private = block;
			bh->b_end_io = btrfsic_bh_end_io;
		} else {
			block->is_iodone = 1;
			block->orig_bio_bh_private = NULL;
			block->orig_bio_bh_end_io.bio = NULL;
			block->next_in_same_bio = NULL;
		}
		if (state->print_mask & BTRFSIC_PRINT_MASK_VERBOSE)
			printk(KERN_INFO
			       "New written %c-block @%llu (%s/%llu/%d)\n",
			       is_metadata ? 'M' : 'D',
			       block->logical_bytenr, block->dev_state->name,
			       block->dev_bytenr, block->mirror_num);
		list_add(&block->all_blocks_node, &state->all_blocks_list);
		btrfsic_block_hashtable_add(block, &state->block_hashtable);

		if (is_metadata) {
			ret = btrfsic_process_metablock(state, block,
							&block_ctx, 0, 0);
			if (ret)
				printk(KERN_INFO
				       "btrfsic: process_metablock(root @%llu)"
				       " failed!\n",
				       dev_bytenr);
		}
		btrfsic_release_block_ctx(&block_ctx);
	}

continue_loop:
	BUG_ON(!processed_len);
	dev_bytenr += processed_len;
	mapped_datav += processed_len >> PAGE_CACHE_SHIFT;
	num_pages -= processed_len >> PAGE_CACHE_SHIFT;
	goto again;
}

static void btrfsic_bio_end_io(struct bio *bp, int bio_error_status)
{
	struct btrfsic_block *block = (struct btrfsic_block *)bp->bi_private;
	int iodone_w_error;

	/* mutex is not held! This is not save if IO is not yet completed
	 * on umount */
	iodone_w_error = 0;
	if (bio_error_status)
		iodone_w_error = 1;

	BUG_ON(NULL == block);
	bp->bi_private = block->orig_bio_bh_private;
	bp->bi_end_io = block->orig_bio_bh_end_io.bio;

	do {
		struct btrfsic_block *next_block;
		struct btrfsic_dev_state *const dev_state = block->dev_state;

		if ((dev_state->state->print_mask &
		     BTRFSIC_PRINT_MASK_END_IO_BIO_BH))
			printk(KERN_INFO
			       "bio_end_io(err=%d) for %c @%llu (%s/%llu/%d)\n",
			       bio_error_status,
			       btrfsic_get_block_type(dev_state->state, block),
			       block->logical_bytenr, dev_state->name,
			       block->dev_bytenr, block->mirror_num);
		next_block = block->next_in_same_bio;
		block->iodone_w_error = iodone_w_error;
		if (block->submit_bio_bh_rw & REQ_FLUSH) {
			dev_state->last_flush_gen++;
			if ((dev_state->state->print_mask &
			     BTRFSIC_PRINT_MASK_END_IO_BIO_BH))
				printk(KERN_INFO
				       "bio_end_io() new %s flush_gen=%llu\n",
				       dev_state->name,
				       dev_state->last_flush_gen);
		}
		if (block->submit_bio_bh_rw & REQ_FUA)
			block->flush_gen = 0; /* FUA completed means block is
					       * on disk */
		block->is_iodone = 1; /* for FLUSH, this releases the block */
		block = next_block;
	} while (NULL != block);

	bp->bi_end_io(bp, bio_error_status);
}

static void btrfsic_bh_end_io(struct buffer_head *bh, int uptodate)
{
	struct btrfsic_block *block = (struct btrfsic_block *)bh->b_private;
	int iodone_w_error = !uptodate;
	struct btrfsic_dev_state *dev_state;

	BUG_ON(NULL == block);
	dev_state = block->dev_state;
	if ((dev_state->state->print_mask & BTRFSIC_PRINT_MASK_END_IO_BIO_BH))
		printk(KERN_INFO
		       "bh_end_io(error=%d) for %c @%llu (%s/%llu/%d)\n",
		       iodone_w_error,
		       btrfsic_get_block_type(dev_state->state, block),
		       block->logical_bytenr, block->dev_state->name,
		       block->dev_bytenr, block->mirror_num);

	block->iodone_w_error = iodone_w_error;
	if (block->submit_bio_bh_rw & REQ_FLUSH) {
		dev_state->last_flush_gen++;
		if ((dev_state->state->print_mask &
		     BTRFSIC_PRINT_MASK_END_IO_BIO_BH))
			printk(KERN_INFO
			       "bh_end_io() new %s flush_gen=%llu\n",
			       dev_state->name, dev_state->last_flush_gen);
	}
	if (block->submit_bio_bh_rw & REQ_FUA)
		block->flush_gen = 0; /* FUA completed means block is on disk */

	bh->b_private = block->orig_bio_bh_private;
	bh->b_end_io = block->orig_bio_bh_end_io.bh;
	block->is_iodone = 1; /* for FLUSH, this releases the block */
	bh->b_end_io(bh, uptodate);
}

static int btrfsic_process_written_superblock(
		struct btrfsic_state *state,
		struct btrfsic_block *const superblock,
		struct btrfs_super_block *const super_hdr)
{
	int pass;

	superblock->generation = btrfs_super_generation(super_hdr);
	if (!(superblock->generation > state->max_superblock_generation ||
	      0 == state->max_superblock_generation)) {
		if (state->print_mask & BTRFSIC_PRINT_MASK_SUPERBLOCK_WRITE)
			printk(KERN_INFO
			       "btrfsic: superblock @%llu (%s/%llu/%d)"
			       " with old gen %llu <= %llu\n",
			       superblock->logical_bytenr,
			       superblock->dev_state->name,
			       superblock->dev_bytenr, superblock->mirror_num,
			       btrfs_super_generation(super_hdr),
			       state->max_superblock_generation);
	} else {
		if (state->print_mask & BTRFSIC_PRINT_MASK_SUPERBLOCK_WRITE)
			printk(KERN_INFO
			       "btrfsic: got new superblock @%llu (%s/%llu/%d)"
			       " with new gen %llu > %llu\n",
			       superblock->logical_bytenr,
			       superblock->dev_state->name,
			       superblock->dev_bytenr, superblock->mirror_num,
			       btrfs_super_generation(super_hdr),
			       state->max_superblock_generation);

		state->max_superblock_generation =
		    btrfs_super_generation(super_hdr);
		state->latest_superblock = superblock;
	}

	for (pass = 0; pass < 3; pass++) {
		int ret;
		u64 next_bytenr;
		struct btrfsic_block *next_block;
		struct btrfsic_block_data_ctx tmp_next_block_ctx;
		struct btrfsic_block_link *l;
		int num_copies;
		int mirror_num;
		const char *additional_string = NULL;
		struct btrfs_disk_key tmp_disk_key = {0};

		btrfs_set_disk_key_objectid(&tmp_disk_key,
					    BTRFS_ROOT_ITEM_KEY);
		btrfs_set_disk_key_objectid(&tmp_disk_key, 0);

		switch (pass) {
		case 0:
			btrfs_set_disk_key_objectid(&tmp_disk_key,
						    BTRFS_ROOT_TREE_OBJECTID);
			additional_string = "root ";
			next_bytenr = btrfs_super_root(super_hdr);
			if (state->print_mask &
			    BTRFSIC_PRINT_MASK_ROOT_CHUNK_LOG_TREE_LOCATION)
				printk(KERN_INFO "root@%llu\n", next_bytenr);
			break;
		case 1:
			btrfs_set_disk_key_objectid(&tmp_disk_key,
						    BTRFS_CHUNK_TREE_OBJECTID);
			additional_string = "chunk ";
			next_bytenr = btrfs_super_chunk_root(super_hdr);
			if (state->print_mask &
			    BTRFSIC_PRINT_MASK_ROOT_CHUNK_LOG_TREE_LOCATION)
				printk(KERN_INFO "chunk@%llu\n", next_bytenr);
			break;
		case 2:
			btrfs_set_disk_key_objectid(&tmp_disk_key,
						    BTRFS_TREE_LOG_OBJECTID);
			additional_string = "log ";
			next_bytenr = btrfs_super_log_root(super_hdr);
			if (0 == next_bytenr)
				continue;
			if (state->print_mask &
			    BTRFSIC_PRINT_MASK_ROOT_CHUNK_LOG_TREE_LOCATION)
				printk(KERN_INFO "log@%llu\n", next_bytenr);
			break;
		}

		num_copies =
		    btrfs_num_copies(state->root->fs_info,
				     next_bytenr, BTRFS_SUPER_INFO_SIZE);
		if (state->print_mask & BTRFSIC_PRINT_MASK_NUM_COPIES)
			printk(KERN_INFO "num_copies(log_bytenr=%llu) = %d\n",
			       next_bytenr, num_copies);
		for (mirror_num = 1; mirror_num <= num_copies; mirror_num++) {
			int was_created;

			if (state->print_mask & BTRFSIC_PRINT_MASK_VERBOSE)
				printk(KERN_INFO
				       "btrfsic_process_written_superblock("
				       "mirror_num=%d)\n", mirror_num);
			ret = btrfsic_map_block(state, next_bytenr,
						BTRFS_SUPER_INFO_SIZE,
						&tmp_next_block_ctx,
						mirror_num);
			if (ret) {
				printk(KERN_INFO
				       "btrfsic: btrfsic_map_block(@%llu,"
				       " mirror=%d) failed!\n",
				       next_bytenr, mirror_num);
				return -1;
			}

			next_block = btrfsic_block_lookup_or_add(
					state,
					&tmp_next_block_ctx,
					additional_string,
					1, 0, 1,
					mirror_num,
					&was_created);
			if (NULL == next_block) {
				printk(KERN_INFO
				       "btrfsic: error, kmalloc failed!\n");
				btrfsic_release_block_ctx(&tmp_next_block_ctx);
				return -1;
			}

			next_block->disk_key = tmp_disk_key;
			if (was_created)
				next_block->generation =
				    BTRFSIC_GENERATION_UNKNOWN;
			l = btrfsic_block_link_lookup_or_add(
					state,
					&tmp_next_block_ctx,
					next_block,
					superblock,
					BTRFSIC_GENERATION_UNKNOWN);
			btrfsic_release_block_ctx(&tmp_next_block_ctx);
			if (NULL == l)
				return -1;
		}
	}

	if (WARN_ON(-1 == btrfsic_check_all_ref_blocks(state, superblock, 0)))
		btrfsic_dump_tree(state);

	return 0;
}

static int btrfsic_check_all_ref_blocks(struct btrfsic_state *state,
					struct btrfsic_block *const block,
					int recursion_level)
{
	struct list_head *elem_ref_to;
	int ret = 0;

	if (recursion_level >= 3 + BTRFS_MAX_LEVEL) {
		/*
		 * Note that this situation can happen and does not
		 * indicate an error in regular cases. It happens
		 * when disk blocks are freed and later reused.
		 * The check-integrity module is not aware of any
		 * block free operations, it just recognizes block
		 * write operations. Therefore it keeps the linkage
		 * information for a block until a block is
		 * rewritten. This can temporarily cause incorrect
		 * and even circular linkage informations. This
		 * causes no harm unless such blocks are referenced
		 * by the most recent super block.
		 */
		if (state->print_mask & BTRFSIC_PRINT_MASK_VERBOSE)
			printk(KERN_INFO
			       "btrfsic: abort cyclic linkage (case 1).\n");

		return ret;
	}

	/*
	 * This algorithm is recursive because the amount of used stack
	 * space is very small and the max recursion depth is limited.
	 */
	list_for_each(elem_ref_to, &block->ref_to_list) {
		const struct btrfsic_block_link *const l =
		    list_entry(elem_ref_to, struct btrfsic_block_link,
			       node_ref_to);

		if (state->print_mask & BTRFSIC_PRINT_MASK_VERBOSE)
			printk(KERN_INFO
			       "rl=%d, %c @%llu (%s/%llu/%d)"
			       " %u* refers to %c @%llu (%s/%llu/%d)\n",
			       recursion_level,
			       btrfsic_get_block_type(state, block),
			       block->logical_bytenr, block->dev_state->name,
			       block->dev_bytenr, block->mirror_num,
			       l->ref_cnt,
			       btrfsic_get_block_type(state, l->block_ref_to),
			       l->block_ref_to->logical_bytenr,
			       l->block_ref_to->dev_state->name,
			       l->block_ref_to->dev_bytenr,
			       l->block_ref_to->mirror_num);
		if (l->block_ref_to->never_written) {
			printk(KERN_INFO "btrfs: attempt to write superblock"
			       " which references block %c @%llu (%s/%llu/%d)"
			       " which is never written!\n",
			       btrfsic_get_block_type(state, l->block_ref_to),
			       l->block_ref_to->logical_bytenr,
			       l->block_ref_to->dev_state->name,
			       l->block_ref_to->dev_bytenr,
			       l->block_ref_to->mirror_num);
			ret = -1;
		} else if (!l->block_ref_to->is_iodone) {
			printk(KERN_INFO "btrfs: attempt to write superblock"
			       " which references block %c @%llu (%s/%llu/%d)"
			       " which is not yet iodone!\n",
			       btrfsic_get_block_type(state, l->block_ref_to),
			       l->block_ref_to->logical_bytenr,
			       l->block_ref_to->dev_state->name,
			       l->block_ref_to->dev_bytenr,
			       l->block_ref_to->mirror_num);
			ret = -1;
		} else if (l->block_ref_to->iodone_w_error) {
			printk(KERN_INFO "btrfs: attempt to write superblock"
			       " which references block %c @%llu (%s/%llu/%d)"
			       " which has write error!\n",
			       btrfsic_get_block_type(state, l->block_ref_to),
			       l->block_ref_to->logical_bytenr,
			       l->block_ref_to->dev_state->name,
			       l->block_ref_to->dev_bytenr,
			       l->block_ref_to->mirror_num);
			ret = -1;
		} else if (l->parent_generation !=
			   l->block_ref_to->generation &&
			   BTRFSIC_GENERATION_UNKNOWN !=
			   l->parent_generation &&
			   BTRFSIC_GENERATION_UNKNOWN !=
			   l->block_ref_to->generation) {
			printk(KERN_INFO "btrfs: attempt to write superblock"
			       " which references block %c @%llu (%s/%llu/%d)"
			       " with generation %llu !="
			       " parent generation %llu!\n",
			       btrfsic_get_block_type(state, l->block_ref_to),
			       l->block_ref_to->logical_bytenr,
			       l->block_ref_to->dev_state->name,
			       l->block_ref_to->dev_bytenr,
			       l->block_ref_to->mirror_num,
			       l->block_ref_to->generation,
			       l->parent_generation);
			ret = -1;
		} else if (l->block_ref_to->flush_gen >
			   l->block_ref_to->dev_state->last_flush_gen) {
			printk(KERN_INFO "btrfs: attempt to write superblock"
			       " which references block %c @%llu (%s/%llu/%d)"
			       " which is not flushed out of disk's write cache"
			       " (block flush_gen=%llu,"
			       " dev->flush_gen=%llu)!\n",
			       btrfsic_get_block_type(state, l->block_ref_to),
			       l->block_ref_to->logical_bytenr,
			       l->block_ref_to->dev_state->name,
			       l->block_ref_to->dev_bytenr,
			       l->block_ref_to->mirror_num, block->flush_gen,
			       l->block_ref_to->dev_state->last_flush_gen);
			ret = -1;
		} else if (-1 == btrfsic_check_all_ref_blocks(state,
							      l->block_ref_to,
							      recursion_level +
							      1)) {
			ret = -1;
		}
	}

	return ret;
}

static int btrfsic_is_block_ref_by_superblock(
		const struct btrfsic_state *state,
		const struct btrfsic_block *block,
		int recursion_level)
{
	struct list_head *elem_ref_from;

	if (recursion_level >= 3 + BTRFS_MAX_LEVEL) {
		/* refer to comment at "abort cyclic linkage (case 1)" */
		if (state->print_mask & BTRFSIC_PRINT_MASK_VERBOSE)
			printk(KERN_INFO
			       "btrfsic: abort cyclic linkage (case 2).\n");

		return 0;
	}

	/*
	 * This algorithm is recursive because the amount of used stack space
	 * is very small and the max recursion depth is limited.
	 */
	list_for_each(elem_ref_from, &block->ref_from_list) {
		const struct btrfsic_block_link *const l =
		    list_entry(elem_ref_from, struct btrfsic_block_link,
			       node_ref_from);

		if (state->print_mask & BTRFSIC_PRINT_MASK_VERBOSE)
			printk(KERN_INFO
			       "rl=%d, %c @%llu (%s/%llu/%d)"
			       " is ref %u* from %c @%llu (%s/%llu/%d)\n",
			       recursion_level,
			       btrfsic_get_block_type(state, block),
			       block->logical_bytenr, block->dev_state->name,
			       block->dev_bytenr, block->mirror_num,
			       l->ref_cnt,
			       btrfsic_get_block_type(state, l->block_ref_from),
			       l->block_ref_from->logical_bytenr,
			       l->block_ref_from->dev_state->name,
			       l->block_ref_from->dev_bytenr,
			       l->block_ref_from->mirror_num);
		if (l->block_ref_from->is_superblock &&
		    state->latest_superblock->dev_bytenr ==
		    l->block_ref_from->dev_bytenr &&
		    state->latest_superblock->dev_state->bdev ==
		    l->block_ref_from->dev_state->bdev)
			return 1;
		else if (btrfsic_is_block_ref_by_superblock(state,
							    l->block_ref_from,
							    recursion_level +
							    1))
			return 1;
	}

	return 0;
}

static void btrfsic_print_add_link(const struct btrfsic_state *state,
				   const struct btrfsic_block_link *l)
{
	printk(KERN_INFO
	       "Add %u* link from %c @%llu (%s/%llu/%d)"
	       " to %c @%llu (%s/%llu/%d).\n",
	       l->ref_cnt,
	       btrfsic_get_block_type(state, l->block_ref_from),
	       l->block_ref_from->logical_bytenr,
	       l->block_ref_from->dev_state->name,
	       l->block_ref_from->dev_bytenr, l->block_ref_from->mirror_num,
	       btrfsic_get_block_type(state, l->block_ref_to),
	       l->block_ref_to->logical_bytenr,
	       l->block_ref_to->dev_state->name, l->block_ref_to->dev_bytenr,
	       l->block_ref_to->mirror_num);
}

static void btrfsic_print_rem_link(const struct btrfsic_state *state,
				   const struct btrfsic_block_link *l)
{
	printk(KERN_INFO
	       "Rem %u* link from %c @%llu (%s/%llu/%d)"
	       " to %c @%llu (%s/%llu/%d).\n",
	       l->ref_cnt,
	       btrfsic_get_block_type(state, l->block_ref_from),
	       l->block_ref_from->logical_bytenr,
	       l->block_ref_from->dev_state->name,
	       l->block_ref_from->dev_bytenr, l->block_ref_from->mirror_num,
	       btrfsic_get_block_type(state, l->block_ref_to),
	       l->block_ref_to->logical_bytenr,
	       l->block_ref_to->dev_state->name, l->block_ref_to->dev_bytenr,
	       l->block_ref_to->mirror_num);
}

static char btrfsic_get_block_type(const struct btrfsic_state *state,
				   const struct btrfsic_block *block)
{
	if (block->is_superblock &&
	    state->latest_superblock->dev_bytenr == block->dev_bytenr &&
	    state->latest_superblock->dev_state->bdev == block->dev_state->bdev)
		return 'S';
	else if (block->is_superblock)
		return 's';
	else if (block->is_metadata)
		return 'M';
	else
		return 'D';
}

static void btrfsic_dump_tree(const struct btrfsic_state *state)
{
	btrfsic_dump_tree_sub(state, state->latest_superblock, 0);
}

static void btrfsic_dump_tree_sub(const struct btrfsic_state *state,
				  const struct btrfsic_block *block,
				  int indent_level)
{
	struct list_head *elem_ref_to;
	int indent_add;
	static char buf[80];
	int cursor_position;

	/*
	 * Should better fill an on-stack buffer with a complete line and
	 * dump it at once when it is time to print a newline character.
	 */

	/*
	 * This algorithm is recursive because the amount of used stack space
	 * is very small and the max recursion depth is limited.
	 */
	indent_add = sprintf(buf, "%c-%llu(%s/%llu/%d)",
			     btrfsic_get_block_type(state, block),
			     block->logical_bytenr, block->dev_state->name,
			     block->dev_bytenr, block->mirror_num);
	if (indent_level + indent_add > BTRFSIC_TREE_DUMP_MAX_INDENT_LEVEL) {
		printk("[...]\n");
		return;
	}
	printk(buf);
	indent_level += indent_add;
	if (list_empty(&block->ref_to_list)) {
		printk("\n");
		return;
	}
	if (block->mirror_num > 1 &&
	    !(state->print_mask & BTRFSIC_PRINT_MASK_TREE_WITH_ALL_MIRRORS)) {
		printk(" [...]\n");
		return;
	}

	cursor_position = indent_level;
	list_for_each(elem_ref_to, &block->ref_to_list) {
		const struct btrfsic_block_link *const l =
		    list_entry(elem_ref_to, struct btrfsic_block_link,
			       node_ref_to);

		while (cursor_position < indent_level) {
			printk(" ");
			cursor_position++;
		}
		if (l->ref_cnt > 1)
			indent_add = sprintf(buf, " %d*--> ", l->ref_cnt);
		else
			indent_add = sprintf(buf, " --> ");
		if (indent_level + indent_add >
		    BTRFSIC_TREE_DUMP_MAX_INDENT_LEVEL) {
			printk("[...]\n");
			cursor_position = 0;
			continue;
		}

		printk(buf);

		btrfsic_dump_tree_sub(state, l->block_ref_to,
				      indent_level + indent_add);
		cursor_position = 0;
	}
}

static struct btrfsic_block_link *btrfsic_block_link_lookup_or_add(
		struct btrfsic_state *state,
		struct btrfsic_block_data_ctx *next_block_ctx,
		struct btrfsic_block *next_block,
		struct btrfsic_block *from_block,
		u64 parent_generation)
{
	struct btrfsic_block_link *l;

	l = btrfsic_block_link_hashtable_lookup(next_block_ctx->dev->bdev,
						next_block_ctx->dev_bytenr,
						from_block->dev_state->bdev,
						from_block->dev_bytenr,
						&state->block_link_hashtable);
	if (NULL == l) {
		l = btrfsic_block_link_alloc();
		if (NULL == l) {
			printk(KERN_INFO
			       "btrfsic: error, kmalloc" " failed!\n");
			return NULL;
		}

		l->block_ref_to = next_block;
		l->block_ref_from = from_block;
		l->ref_cnt = 1;
		l->parent_generation = parent_generation;

		if (state->print_mask & BTRFSIC_PRINT_MASK_VERBOSE)
			btrfsic_print_add_link(state, l);

		list_add(&l->node_ref_to, &from_block->ref_to_list);
		list_add(&l->node_ref_from, &next_block->ref_from_list);

		btrfsic_block_link_hashtable_add(l,
						 &state->block_link_hashtable);
	} else {
		l->ref_cnt++;
		l->parent_generation = parent_generation;
		if (state->print_mask & BTRFSIC_PRINT_MASK_VERBOSE)
			btrfsic_print_add_link(state, l);
	}

	return l;
}

static struct btrfsic_block *btrfsic_block_lookup_or_add(
		struct btrfsic_state *state,
		struct btrfsic_block_data_ctx *block_ctx,
		const char *additional_string,
		int is_metadata,
		int is_iodone,
		int never_written,
		int mirror_num,
		int *was_created)
{
	struct btrfsic_block *block;

	block = btrfsic_block_hashtable_lookup(block_ctx->dev->bdev,
					       block_ctx->dev_bytenr,
					       &state->block_hashtable);
	if (NULL == block) {
		struct btrfsic_dev_state *dev_state;

		block = btrfsic_block_alloc();
		if (NULL == block) {
			printk(KERN_INFO "btrfsic: error, kmalloc failed!\n");
			return NULL;
		}
		dev_state = btrfsic_dev_state_lookup(block_ctx->dev->bdev);
		if (NULL == dev_state) {
			printk(KERN_INFO
			       "btrfsic: error, lookup dev_state failed!\n");
			btrfsic_block_free(block);
			return NULL;
		}
		block->dev_state = dev_state;
		block->dev_bytenr = block_ctx->dev_bytenr;
		block->logical_bytenr = block_ctx->start;
		block->is_metadata = is_metadata;
		block->is_iodone = is_iodone;
		block->never_written = never_written;
		block->mirror_num = mirror_num;
		if (state->print_mask & BTRFSIC_PRINT_MASK_VERBOSE)
			printk(KERN_INFO
			       "New %s%c-block @%llu (%s/%llu/%d)\n",
			       additional_string,
			       btrfsic_get_block_type(state, block),
			       block->logical_bytenr, dev_state->name,
			       block->dev_bytenr, mirror_num);
		list_add(&block->all_blocks_node, &state->all_blocks_list);
		btrfsic_block_hashtable_add(block, &state->block_hashtable);
		if (NULL != was_created)
			*was_created = 1;
	} else {
		if (NULL != was_created)
			*was_created = 0;
	}

	return block;
}

static void btrfsic_cmp_log_and_dev_bytenr(struct btrfsic_state *state,
					   u64 bytenr,
					   struct btrfsic_dev_state *dev_state,
					   u64 dev_bytenr)
{
	int num_copies;
	int mirror_num;
	int ret;
	struct btrfsic_block_data_ctx block_ctx;
	int match = 0;

	num_copies = btrfs_num_copies(state->root->fs_info,
				      bytenr, state->metablock_size);

	for (mirror_num = 1; mirror_num <= num_copies; mirror_num++) {
		ret = btrfsic_map_block(state, bytenr, state->metablock_size,
					&block_ctx, mirror_num);
		if (ret) {
			printk(KERN_INFO "btrfsic:"
			       " btrfsic_map_block(logical @%llu,"
			       " mirror %d) failed!\n",
			       bytenr, mirror_num);
			continue;
		}

		if (dev_state->bdev == block_ctx.dev->bdev &&
		    dev_bytenr == block_ctx.dev_bytenr) {
			match++;
			btrfsic_release_block_ctx(&block_ctx);
			break;
		}
		btrfsic_release_block_ctx(&block_ctx);
	}

	if (WARN_ON(!match)) {
		printk(KERN_INFO "btrfs: attempt to write M-block which contains logical bytenr that doesn't map to dev+physical bytenr of submit_bio,"
		       " buffer->log_bytenr=%llu, submit_bio(bdev=%s,"
		       " phys_bytenr=%llu)!\n",
		       bytenr, dev_state->name, dev_bytenr);
		for (mirror_num = 1; mirror_num <= num_copies; mirror_num++) {
			ret = btrfsic_map_block(state, bytenr,
						state->metablock_size,
						&block_ctx, mirror_num);
			if (ret)
				continue;

			printk(KERN_INFO "Read logical bytenr @%llu maps to"
			       " (%s/%llu/%d)\n",
			       bytenr, block_ctx.dev->name,
			       block_ctx.dev_bytenr, mirror_num);
		}
	}
}

static struct btrfsic_dev_state *btrfsic_dev_state_lookup(
		struct block_device *bdev)
{
	struct btrfsic_dev_state *ds;

	ds = btrfsic_dev_state_hashtable_lookup(bdev,
						&btrfsic_dev_state_hashtable);
	return ds;
}

int btrfsic_submit_bh(int rw, struct buffer_head *bh)
{
	struct btrfsic_dev_state *dev_state;

	if (!btrfsic_is_initialized)
		return submit_bh(rw, bh);

	mutex_lock(&btrfsic_mutex);
	/* since btrfsic_submit_bh() might also be called before
	 * btrfsic_mount(), this might return NULL */
	dev_state = btrfsic_dev_state_lookup(bh->b_bdev);

	/* Only called to write the superblock (incl. FLUSH/FUA) */
	if (NULL != dev_state &&
	    (rw & WRITE) && bh->b_size > 0) {
		u64 dev_bytenr;

		dev_bytenr = 4096 * bh->b_blocknr;
		if (dev_state->state->print_mask &
		    BTRFSIC_PRINT_MASK_SUBMIT_BIO_BH)
			printk(KERN_INFO
			       "submit_bh(rw=0x%x, blocknr=%llu (bytenr %llu),"
			       " size=%zu, data=%p, bdev=%p)\n",
			       rw, (unsigned long long)bh->b_blocknr,
			       dev_bytenr, bh->b_size, bh->b_data, bh->b_bdev);
		btrfsic_process_written_block(dev_state, dev_bytenr,
					      &bh->b_data, 1, NULL,
					      NULL, bh, rw);
	} else if (NULL != dev_state && (rw & REQ_FLUSH)) {
		if (dev_state->state->print_mask &
		    BTRFSIC_PRINT_MASK_SUBMIT_BIO_BH)
			printk(KERN_INFO
			       "submit_bh(rw=0x%x FLUSH, bdev=%p)\n",
			       rw, bh->b_bdev);
		if (!dev_state->dummy_block_for_bio_bh_flush.is_iodone) {
			if ((dev_state->state->print_mask &
			     (BTRFSIC_PRINT_MASK_SUBMIT_BIO_BH |
			      BTRFSIC_PRINT_MASK_VERBOSE)))
				printk(KERN_INFO
				       "btrfsic_submit_bh(%s) with FLUSH"
				       " but dummy block already in use"
				       " (ignored)!\n",
				       dev_state->name);
		} else {
			struct btrfsic_block *const block =
				&dev_state->dummy_block_for_bio_bh_flush;

			block->is_iodone = 0;
			block->never_written = 0;
			block->iodone_w_error = 0;
			block->flush_gen = dev_state->last_flush_gen + 1;
			block->submit_bio_bh_rw = rw;
			block->orig_bio_bh_private = bh->b_private;
			block->orig_bio_bh_end_io.bh = bh->b_end_io;
			block->next_in_same_bio = NULL;
			bh->b_private = block;
			bh->b_end_io = btrfsic_bh_end_io;
		}
	}
	mutex_unlock(&btrfsic_mutex);
	return submit_bh(rw, bh);
}

static void __btrfsic_submit_bio(int rw, struct bio *bio)
{
	struct btrfsic_dev_state *dev_state;

	if (!btrfsic_is_initialized)
		return;

	mutex_lock(&btrfsic_mutex);
	/* since btrfsic_submit_bio() is also called before
	 * btrfsic_mount(), this might return NULL */
	dev_state = btrfsic_dev_state_lookup(bio->bi_bdev);
	if (NULL != dev_state &&
	    (rw & WRITE) && NULL != bio->bi_io_vec) {
		unsigned int i;
		u64 dev_bytenr;
		u64 cur_bytenr;
		int bio_is_patched;
		char **mapped_datav;

		dev_bytenr = 512 * bio->bi_sector;
		bio_is_patched = 0;
		if (dev_state->state->print_mask &
		    BTRFSIC_PRINT_MASK_SUBMIT_BIO_BH)
			printk(KERN_INFO
			       "submit_bio(rw=0x%x, bi_vcnt=%u,"
			       " bi_sector=%llu (bytenr %llu), bi_bdev=%p)\n",
			       rw, bio->bi_vcnt,
			       (unsigned long long)bio->bi_sector, dev_bytenr,
			       bio->bi_bdev);

		mapped_datav = kmalloc(sizeof(*mapped_datav) * bio->bi_vcnt,
				       GFP_NOFS);
		if (!mapped_datav)
			goto leave;
		cur_bytenr = dev_bytenr;
		for (i = 0; i < bio->bi_vcnt; i++) {
			BUG_ON(bio->bi_io_vec[i].bv_len != PAGE_CACHE_SIZE);
			mapped_datav[i] = kmap(bio->bi_io_vec[i].bv_page);
			if (!mapped_datav[i]) {
				while (i > 0) {
					i--;
					kunmap(bio->bi_io_vec[i].bv_page);
				}
				kfree(mapped_datav);
				goto leave;
			}
			if (dev_state->state->print_mask &
			    BTRFSIC_PRINT_MASK_SUBMIT_BIO_BH_VERBOSE)
				printk(KERN_INFO
				       "#%u: bytenr=%llu, len=%u, offset=%u\n",
				       i, cur_bytenr, bio->bi_io_vec[i].bv_len,
				       bio->bi_io_vec[i].bv_offset);
			cur_bytenr += bio->bi_io_vec[i].bv_len;
		}
		btrfsic_process_written_block(dev_state, dev_bytenr,
					      mapped_datav, bio->bi_vcnt,
					      bio, &bio_is_patched,
					      NULL, rw);
		while (i > 0) {
			i--;
			kunmap(bio->bi_io_vec[i].bv_page);
		}
		kfree(mapped_datav);
	} else if (NULL != dev_state && (rw & REQ_FLUSH)) {
		if (dev_state->state->print_mask &
		    BTRFSIC_PRINT_MASK_SUBMIT_BIO_BH)
			printk(KERN_INFO
			       "submit_bio(rw=0x%x FLUSH, bdev=%p)\n",
			       rw, bio->bi_bdev);
		if (!dev_state->dummy_block_for_bio_bh_flush.is_iodone) {
			if ((dev_state->state->print_mask &
			     (BTRFSIC_PRINT_MASK_SUBMIT_BIO_BH |
			      BTRFSIC_PRINT_MASK_VERBOSE)))
				printk(KERN_INFO
				       "btrfsic_submit_bio(%s) with FLUSH"
				       " but dummy block already in use"
				       " (ignored)!\n",
				       dev_state->name);
		} else {
			struct btrfsic_block *const block =
				&dev_state->dummy_block_for_bio_bh_flush;

			block->is_iodone = 0;
			block->never_written = 0;
			block->iodone_w_error = 0;
			block->flush_gen = dev_state->last_flush_gen + 1;
			block->submit_bio_bh_rw = rw;
			block->orig_bio_bh_private = bio->bi_private;
			block->orig_bio_bh_end_io.bio = bio->bi_end_io;
			block->next_in_same_bio = NULL;
			bio->bi_private = block;
			bio->bi_end_io = btrfsic_bio_end_io;
		}
	}
leave:
	mutex_unlock(&btrfsic_mutex);
}

void btrfsic_submit_bio(int rw, struct bio *bio)
{
	__btrfsic_submit_bio(rw, bio);
	submit_bio(rw, bio);
}

int btrfsic_submit_bio_wait(int rw, struct bio *bio)
{
	__btrfsic_submit_bio(rw, bio);
	return submit_bio_wait(rw, bio);
}

int btrfsic_mount(struct btrfs_root *root,
		  struct btrfs_fs_devices *fs_devices,
		  int including_extent_data, u32 print_mask)
{
	int ret;
	struct btrfsic_state *state;
	struct list_head *dev_head = &fs_devices->devices;
	struct btrfs_device *device;

	if (root->nodesize != root->leafsize) {
		printk(KERN_INFO
		       "btrfsic: cannot handle nodesize %d != leafsize %d!\n",
		       root->nodesize, root->leafsize);
		return -1;
	}
	if (root->nodesize & ((u64)PAGE_CACHE_SIZE - 1)) {
		printk(KERN_INFO
		       "btrfsic: cannot handle nodesize %d not being a multiple of PAGE_CACHE_SIZE %ld!\n",
		       root->nodesize, PAGE_CACHE_SIZE);
		return -1;
	}
	if (root->leafsize & ((u64)PAGE_CACHE_SIZE - 1)) {
		printk(KERN_INFO
		       "btrfsic: cannot handle leafsize %d not being a multiple of PAGE_CACHE_SIZE %ld!\n",
		       root->leafsize, PAGE_CACHE_SIZE);
		return -1;
	}
	if (root->sectorsize & ((u64)PAGE_CACHE_SIZE - 1)) {
		printk(KERN_INFO
		       "btrfsic: cannot handle sectorsize %d not being a multiple of PAGE_CACHE_SIZE %ld!\n",
		       root->sectorsize, PAGE_CACHE_SIZE);
		return -1;
	}
	state = kzalloc(sizeof(*state), GFP_NOFS);
	if (NULL == state) {
		printk(KERN_INFO "btrfs check-integrity: kmalloc() failed!\n");
		return -1;
	}

	if (!btrfsic_is_initialized) {
		mutex_init(&btrfsic_mutex);
		btrfsic_dev_state_hashtable_init(&btrfsic_dev_state_hashtable);
		btrfsic_is_initialized = 1;
	}
	mutex_lock(&btrfsic_mutex);
	state->root = root;
	state->print_mask = print_mask;
	state->include_extent_data = including_extent_data;
	state->csum_size = 0;
	state->metablock_size = root->nodesize;
	state->datablock_size = root->sectorsize;
	INIT_LIST_HEAD(&state->all_blocks_list);
	btrfsic_block_hashtable_init(&state->block_hashtable);
	btrfsic_block_link_hashtable_init(&state->block_link_hashtable);
	state->max_superblock_generation = 0;
	state->latest_superblock = NULL;

	list_for_each_entry(device, dev_head, dev_list) {
		struct btrfsic_dev_state *ds;
		char *p;

		if (!device->bdev || !device->name)
			continue;

		ds = btrfsic_dev_state_alloc();
		if (NULL == ds) {
			printk(KERN_INFO
			       "btrfs check-integrity: kmalloc() failed!\n");
			mutex_unlock(&btrfsic_mutex);
			return -1;
		}
		ds->bdev = device->bdev;
		ds->state = state;
		bdevname(ds->bdev, ds->name);
		ds->name[BDEVNAME_SIZE - 1] = '\0';
		for (p = ds->name; *p != '\0'; p++);
		while (p > ds->name && *p != '/')
			p--;
		if (*p == '/')
			p++;
		strlcpy(ds->name, p, sizeof(ds->name));
		btrfsic_dev_state_hashtable_add(ds,
						&btrfsic_dev_state_hashtable);
	}

	ret = btrfsic_process_superblock(state, fs_devices);
	if (0 != ret) {
		mutex_unlock(&btrfsic_mutex);
		btrfsic_unmount(root, fs_devices);
		return ret;
	}

	if (state->print_mask & BTRFSIC_PRINT_MASK_INITIAL_DATABASE)
		btrfsic_dump_database(state);
	if (state->print_mask & BTRFSIC_PRINT_MASK_INITIAL_TREE)
		btrfsic_dump_tree(state);

	mutex_unlock(&btrfsic_mutex);
	return 0;
}

void btrfsic_unmount(struct btrfs_root *root,
		     struct btrfs_fs_devices *fs_devices)
{
	struct list_head *elem_all;
	struct list_head *tmp_all;
	struct btrfsic_state *state;
	struct list_head *dev_head = &fs_devices->devices;
	struct btrfs_device *device;

	if (!btrfsic_is_initialized)
		return;

	mutex_lock(&btrfsic_mutex);

	state = NULL;
	list_for_each_entry(device, dev_head, dev_list) {
		struct btrfsic_dev_state *ds;

		if (!device->bdev || !device->name)
			continue;

		ds = btrfsic_dev_state_hashtable_lookup(
				device->bdev,
				&btrfsic_dev_state_hashtable);
		if (NULL != ds) {
			state = ds->state;
			btrfsic_dev_state_hashtable_remove(ds);
			btrfsic_dev_state_free(ds);
		}
	}

	if (NULL == state) {
		printk(KERN_INFO
		       "btrfsic: error, cannot find state information"
		       " on umount!\n");
		mutex_unlock(&btrfsic_mutex);
		return;
	}

	/*
	 * Don't care about keeping the lists' state up to date,
	 * just free all memory that was allocated dynamically.
	 * Free the blocks and the block_links.
	 */
	list_for_each_safe(elem_all, tmp_all, &state->all_blocks_list) {
		struct btrfsic_block *const b_all =
		    list_entry(elem_all, struct btrfsic_block,
			       all_blocks_node);
		struct list_head *elem_ref_to;
		struct list_head *tmp_ref_to;

		list_for_each_safe(elem_ref_to, tmp_ref_to,
				   &b_all->ref_to_list) {
			struct btrfsic_block_link *const l =
			    list_entry(elem_ref_to,
				       struct btrfsic_block_link,
				       node_ref_to);

			if (state->print_mask & BTRFSIC_PRINT_MASK_VERBOSE)
				btrfsic_print_rem_link(state, l);

			l->ref_cnt--;
			if (0 == l->ref_cnt)
				btrfsic_block_link_free(l);
		}

		if (b_all->is_iodone || b_all->never_written)
			btrfsic_block_free(b_all);
		else
			printk(KERN_INFO "btrfs: attempt to free %c-block"
			       " @%llu (%s/%llu/%d) on umount which is"
			       " not yet iodone!\n",
			       btrfsic_get_block_type(state, b_all),
			       b_all->logical_bytenr, b_all->dev_state->name,
			       b_all->dev_bytenr, b_all->mirror_num);
	}

	mutex_unlock(&btrfsic_mutex);

	kfree(state);
}<|MERGE_RESOLUTION|>--- conflicted
+++ resolved
@@ -1047,11 +1047,7 @@
 						     disk_item_offset,
 						     sizeof(struct btrfs_item));
 			item_offset = btrfs_stack_item_offset(&disk_item);
-<<<<<<< HEAD
-			item_size = btrfs_stack_item_offset(&disk_item);
-=======
 			item_size = btrfs_stack_item_size(&disk_item);
->>>>>>> d8ec26d7
 			disk_key = &disk_item.key;
 			type = btrfs_disk_key_type(disk_key);
 
