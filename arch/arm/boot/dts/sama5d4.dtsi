/*
 * sama5d4.dtsi - Device Tree Include file for SAMA5D4 family SoC
 *
 *  Copyright (C) 2014 Atmel,
 *                2014 Nicolas Ferre <nicolas.ferre@atmel.com>
 *
 * This file is dual-licensed: you can use it either under the terms
 * of the GPL or the X11 license, at your option. Note that this dual
 * licensing only applies to this file, and not this project as a
 * whole.
 *
 *  a) This file is free software; you can redistribute it and/or
 *     modify it under the terms of the GNU General Public License as
 *     published by the Free Software Foundation; either version 2 of the
 *     License, or (at your option) any later version.
 *
 *     This file is distributed in the hope that it will be useful,
 *     but WITHOUT ANY WARRANTY; without even the implied warranty of
 *     MERCHANTABILITY or FITNESS FOR A PARTICULAR PURPOSE.  See the
 *     GNU General Public License for more details.
 *
 * Or, alternatively,
 *
 *  b) Permission is hereby granted, free of charge, to any person
 *     obtaining a copy of this software and associated documentation
 *     files (the "Software"), to deal in the Software without
 *     restriction, including without limitation the rights to use,
 *     copy, modify, merge, publish, distribute, sublicense, and/or
 *     sell copies of the Software, and to permit persons to whom the
 *     Software is furnished to do so, subject to the following
 *     conditions:
 *
 *     The above copyright notice and this permission notice shall be
 *     included in all copies or substantial portions of the Software.
 *
 *     THE SOFTWARE IS PROVIDED "AS IS", WITHOUT WARRANTY OF ANY KIND,
 *     EXPRESS OR IMPLIED, INCLUDING BUT NOT LIMITED TO THE WARRANTIES
 *     OF MERCHANTABILITY, FITNESS FOR A PARTICULAR PURPOSE AND
 *     NONINFRINGEMENT. IN NO EVENT SHALL THE AUTHORS OR COPYRIGHT
 *     HOLDERS BE LIABLE FOR ANY CLAIM, DAMAGES OR OTHER LIABILITY,
 *     WHETHER IN AN ACTION OF CONTRACT, TORT OR OTHERWISE, ARISING
 *     FROM, OUT OF OR IN CONNECTION WITH THE SOFTWARE OR THE USE OR
 *     OTHER DEALINGS IN THE SOFTWARE.
 */

#include "skeleton.dtsi"
#include <dt-bindings/clock/at91.h>
#include <dt-bindings/dma/at91.h>
#include <dt-bindings/pinctrl/at91.h>
#include <dt-bindings/interrupt-controller/irq.h>
#include <dt-bindings/gpio/gpio.h>

/ {
	model = "Atmel SAMA5D4 family SoC";
	compatible = "atmel,sama5d4";
	interrupt-parent = <&aic>;

	aliases {
		serial0 = &usart3;
		serial1 = &usart4;
		serial2 = &usart2;
		gpio0 = &pioA;
		gpio1 = &pioB;
		gpio2 = &pioC;
		gpio3 = &pioD;
		gpio4 = &pioE;
		tcb0 = &tcb0;
		tcb1 = &tcb1;
		i2c2 = &i2c2;
<<<<<<< HEAD
		ssc0 = &ssc0;
		ssc1 = &ssc1;
=======
		pwm0 = &pwm0;
>>>>>>> 4d2459ed
	};
	cpus {
		#address-cells = <1>;
		#size-cells = <0>;

		cpu@0 {
			device_type = "cpu";
			compatible = "arm,cortex-a5";
			reg = <0>;
			next-level-cache = <&L2>;
		};
	};

	memory {
		reg = <0x20000000 0x20000000>;
	};

	clocks {
		slow_xtal: slow_xtal {
			compatible = "fixed-clock";
			#clock-cells = <0>;
			clock-frequency = <0>;
		};

		main_xtal: main_xtal {
			compatible = "fixed-clock";
			#clock-cells = <0>;
			clock-frequency = <0>;
		};

		adc_op_clk: adc_op_clk{
			compatible = "fixed-clock";
			#clock-cells = <0>;
			clock-frequency = <1000000>;
		};
	};

	ahb {
		compatible = "simple-bus";
		#address-cells = <1>;
		#size-cells = <1>;
		ranges;

		usb0: gadget@00400000 {
			#address-cells = <1>;
			#size-cells = <0>;
			compatible = "atmel,sama5d3-udc";
			reg = <0x00400000 0x100000
			       0xfc02c000 0x4000>;
			interrupts = <47 IRQ_TYPE_LEVEL_HIGH 2>;
			clocks = <&udphs_clk>, <&utmi>;
			clock-names = "pclk", "hclk";
			status = "disabled";

			ep0 {
				reg = <0>;
				atmel,fifo-size = <64>;
				atmel,nb-banks = <1>;
			};

			ep1 {
				reg = <1>;
				atmel,fifo-size = <1024>;
				atmel,nb-banks = <3>;
				atmel,can-dma;
				atmel,can-isoc;
			};

			ep2 {
				reg = <2>;
				atmel,fifo-size = <1024>;
				atmel,nb-banks = <3>;
				atmel,can-dma;
				atmel,can-isoc;
			};

			ep3 {
				reg = <3>;
				atmel,fifo-size = <1024>;
				atmel,nb-banks = <2>;
				atmel,can-dma;
				atmel,can-isoc;
			};

			ep4 {
				reg = <4>;
				atmel,fifo-size = <1024>;
				atmel,nb-banks = <2>;
				atmel,can-dma;
				atmel,can-isoc;
			};

			ep5 {
				reg = <5>;
				atmel,fifo-size = <1024>;
				atmel,nb-banks = <2>;
				atmel,can-dma;
				atmel,can-isoc;
			};

			ep6 {
				reg = <6>;
				atmel,fifo-size = <1024>;
				atmel,nb-banks = <2>;
				atmel,can-dma;
				atmel,can-isoc;
			};

			ep7 {
				reg = <7>;
				atmel,fifo-size = <1024>;
				atmel,nb-banks = <2>;
				atmel,can-dma;
				atmel,can-isoc;
			};

			ep8 {
				reg = <8>;
				atmel,fifo-size = <1024>;
				atmel,nb-banks = <2>;
				atmel,can-isoc;
			};

			ep9 {
				reg = <9>;
				atmel,fifo-size = <1024>;
				atmel,nb-banks = <2>;
				atmel,can-isoc;
			};

			ep10 {
				reg = <10>;
				atmel,fifo-size = <1024>;
				atmel,nb-banks = <2>;
				atmel,can-isoc;
			};

			ep11 {
				reg = <11>;
				atmel,fifo-size = <1024>;
				atmel,nb-banks = <2>;
				atmel,can-isoc;
			};

			ep12 {
				reg = <12>;
				atmel,fifo-size = <1024>;
				atmel,nb-banks = <2>;
				atmel,can-isoc;
			};

			ep13 {
				reg = <13>;
				atmel,fifo-size = <1024>;
				atmel,nb-banks = <2>;
				atmel,can-isoc;
			};

			ep14 {
				reg = <14>;
				atmel,fifo-size = <1024>;
				atmel,nb-banks = <2>;
				atmel,can-isoc;
			};

			ep15 {
				reg = <15>;
				atmel,fifo-size = <1024>;
				atmel,nb-banks = <2>;
				atmel,can-isoc;
			};
		};

		usb1: ohci@00500000 {
			compatible = "atmel,at91rm9200-ohci", "usb-ohci";
			reg = <0x00500000 0x100000>;
			interrupts = <46 IRQ_TYPE_LEVEL_HIGH 2>;
			clocks = <&usb>, <&uhphs_clk>, <&uhphs_clk>,
				 <&uhpck>;
			clock-names = "usb_clk", "ohci_clk", "hclk", "uhpck";
			status = "disabled";
		};

		usb2: ehci@00600000 {
			compatible = "atmel,at91sam9g45-ehci", "usb-ehci";
			reg = <0x00600000 0x100000>;
			interrupts = <46 IRQ_TYPE_LEVEL_HIGH 2>;
			clocks = <&usb>, <&uhphs_clk>, <&uhpck>;
			clock-names = "usb_clk", "ehci_clk", "uhpck";
			status = "disabled";
		};

		L2: cache-controller@00a00000 {
			compatible = "arm,pl310-cache";
			reg = <0x00a00000 0x1000>;
			interrupts = <67 IRQ_TYPE_LEVEL_HIGH 4>;
			cache-unified;
			cache-level = <2>;
		};

		nand0: nand@80000000 {
			compatible = "atmel,sama5d4-nand", "atmel,at91rm9200-nand";
			#address-cells = <1>;
			#size-cells = <1>;
			ranges;
			reg = <	0x80000000 0x08000000	/* EBI CS3 */
				0xfc05c070 0x00000490	/* SMC PMECC regs */
				0xfc05c500 0x00000100	/* SMC PMECC Error Location regs */
				>;
			interrupts = <22 IRQ_TYPE_LEVEL_HIGH 6>;
			atmel,nand-addr-offset = <21>;
			atmel,nand-cmd-offset = <22>;
			atmel,nand-has-dma;
			pinctrl-names = "default";
			pinctrl-0 = <&pinctrl_nand>;
			status = "disabled";

			nfc@90000000 {
				compatible = "atmel,sama5d3-nfc";
				#address-cells = <1>;
				#size-cells = <1>;
				reg = <
					0x90000000 0x08000000	/* NFC Command Registers */
					0xfc05c000 0x00000070	/* NFC HSMC regs */
					0x00100000 0x00100000	/* NFC SRAM banks */
                                         >;
				clocks = <&hsmc_clk>;
				atmel,write-by-sram;
			};
		};

		isi: isi@f0008000 {
			compatible = "atmel,at91sam9g45-isi";
			reg = <0xf0008000 0x4000>;
			interrupts = <52 IRQ_TYPE_LEVEL_HIGH 5>;
			pinctrl-names = "default";
			pinctrl-0 = <&pinctrl_isi_data_0_7>;
			clocks = <&isi_clk>;
			clock-names = "isi_clk";
			status = "disabled";
			port {
				#address-cells = <1>;
				#size-cells = <0>;
			};
		};

		apb {
			compatible = "simple-bus";
			#address-cells = <1>;
			#size-cells = <1>;
			ranges;

			dma1: dma-controller@f0004000 {
				compatible = "atmel,sama5d4-dma";
				reg = <0xf0004000 0x200>;
				interrupts = <50 IRQ_TYPE_LEVEL_HIGH 0>;
				#dma-cells = <1>;
				clocks = <&dma1_clk>;
				clock-names = "dma_clk";
			};

			ramc0: ramc@f0010000 {
				compatible = "atmel,sama5d3-ddramc";
				reg = <0xf0010000 0x200>;
				clocks = <&ddrck>, <&mpddr_clk>;
				clock-names = "ddrck", "mpddr";
			};

			dma0: dma-controller@f0014000 {
				compatible = "atmel,sama5d4-dma";
				reg = <0xf0014000 0x200>;
				interrupts = <8 IRQ_TYPE_LEVEL_HIGH 0>;
				#dma-cells = <1>;
				clocks = <&dma0_clk>;
				clock-names = "dma_clk";
			};

			pmc: pmc@f0018000 {
				compatible = "atmel,sama5d3-pmc";
				reg = <0xf0018000 0x120>;
				interrupts = <1 IRQ_TYPE_LEVEL_HIGH 7>;
				interrupt-controller;
				#address-cells = <1>;
				#size-cells = <0>;
				#interrupt-cells = <1>;

				main_rc_osc: main_rc_osc {
					compatible = "atmel,at91sam9x5-clk-main-rc-osc";
					#clock-cells = <0>;
					interrupt-parent = <&pmc>;
					interrupts = <AT91_PMC_MOSCRCS>;
					clock-frequency = <12000000>;
					clock-accuracy = <100000000>;
				};

				main_osc: main_osc {
					compatible = "atmel,at91rm9200-clk-main-osc";
					#clock-cells = <0>;
					interrupt-parent = <&pmc>;
					interrupts = <AT91_PMC_MOSCS>;
					clocks = <&main_xtal>;
				};

				main: mainck {
					compatible = "atmel,at91sam9x5-clk-main";
					#clock-cells = <0>;
					interrupt-parent = <&pmc>;
					interrupts = <AT91_PMC_MOSCSELS>;
					clocks = <&main_rc_osc &main_osc>;
				};

				plla: pllack {
					compatible = "atmel,sama5d3-clk-pll";
					#clock-cells = <0>;
					interrupt-parent = <&pmc>;
					interrupts = <AT91_PMC_LOCKA>;
					clocks = <&main>;
					reg = <0>;
					atmel,clk-input-range = <12000000 12000000>;
					#atmel,pll-clk-output-range-cells = <4>;
					atmel,pll-clk-output-ranges = <600000000 1200000000 0 0>;
				};

				plladiv: plladivck {
					compatible = "atmel,at91sam9x5-clk-plldiv";
					#clock-cells = <0>;
					clocks = <&plla>;
				};

				utmi: utmick {
					compatible = "atmel,at91sam9x5-clk-utmi";
					#clock-cells = <0>;
					interrupt-parent = <&pmc>;
					interrupts = <AT91_PMC_LOCKU>;
					clocks = <&main>;
				};

				mck: masterck {
					compatible = "atmel,at91sam9x5-clk-master";
					#clock-cells = <0>;
					interrupt-parent = <&pmc>;
					interrupts = <AT91_PMC_MCKRDY>;
					clocks = <&clk32k>, <&main>, <&plladiv>, <&utmi>;
					atmel,clk-output-range = <125000000 177000000>;
					atmel,clk-divisors = <1 2 4 3>;
				};

				h32ck: h32mxck {
					#clock-cells = <0>;
					compatible = "atmel,sama5d4-clk-h32mx";
					clocks = <&mck>;
				};

				usb: usbck {
					compatible = "atmel,at91sam9x5-clk-usb";
					#clock-cells = <0>;
					clocks = <&plladiv>, <&utmi>;
				};

				prog: progck {
					compatible = "atmel,at91sam9x5-clk-programmable";
					#address-cells = <1>;
					#size-cells = <0>;
					interrupt-parent = <&pmc>;
					clocks = <&clk32k>, <&main>, <&plladiv>, <&utmi>, <&mck>;

					prog0: prog0 {
						#clock-cells = <0>;
						reg = <0>;
						interrupts = <AT91_PMC_PCKRDY(0)>;
					};

					prog1: prog1 {
						#clock-cells = <0>;
						reg = <1>;
						interrupts = <AT91_PMC_PCKRDY(1)>;
					};

					prog2: prog2 {
						#clock-cells = <0>;
						reg = <2>;
						interrupts = <AT91_PMC_PCKRDY(2)>;
					};
				};

				smd: smdclk {
					compatible = "atmel,at91sam9x5-clk-smd";
					#clock-cells = <0>;
					clocks = <&plladiv>, <&utmi>;
				};

				systemck {
					compatible = "atmel,at91rm9200-clk-system";
					#address-cells = <1>;
					#size-cells = <0>;

					ddrck: ddrck {
						#clock-cells = <0>;
						reg = <2>;
						clocks = <&mck>;
					};

					lcdck: lcdck {
						#clock-cells = <0>;
						reg = <4>;
						clocks = <&smd>;
					};

					smdck: smdck {
						#clock-cells = <0>;
						reg = <4>;
						clocks = <&smd>;
					};

					uhpck: uhpck {
						#clock-cells = <0>;
						reg = <6>;
						clocks = <&usb>;
					};

					udpck: udpck {
						#clock-cells = <0>;
						reg = <7>;
						clocks = <&usb>;
					};

					pck0: pck0 {
						#clock-cells = <0>;
						reg = <8>;
						clocks = <&prog0>;
					};

					pck1: pck1 {
						#clock-cells = <0>;
						reg = <9>;
						clocks = <&prog1>;
					};

					pck2: pck2 {
						#clock-cells = <0>;
						reg = <10>;
						clocks = <&prog2>;
					};
				};

				periph32ck {
					compatible = "atmel,at91sam9x5-clk-peripheral";
					#address-cells = <1>;
					#size-cells = <0>;
					clocks = <&h32ck>;

					pioD_clk: pioD_clk {
						#clock-cells = <0>;
						reg = <5>;
					};

					usart0_clk: usart0_clk {
						#clock-cells = <0>;
						reg = <6>;
					};

					usart1_clk: usart1_clk {
						#clock-cells = <0>;
						reg = <7>;
					};

					icm_clk: icm_clk {
						#clock-cells = <0>;
						reg = <9>;
					};

					aes_clk: aes_clk {
						#clock-cells = <0>;
						reg = <12>;
					};

					tdes_clk: tdes_clk {
						#clock-cells = <0>;
						reg = <14>;
					};

					sha_clk: sha_clk {
						#clock-cells = <0>;
						reg = <15>;
					};

					matrix1_clk: matrix1_clk {
						#clock-cells = <0>;
						reg = <17>;
					};

					hsmc_clk: hsmc_clk {
						#clock-cells = <0>;
						reg = <22>;
					};

					pioA_clk: pioA_clk {
						#clock-cells = <0>;
						reg = <23>;
					};

					pioB_clk: pioB_clk {
						#clock-cells = <0>;
						reg = <24>;
					};

					pioC_clk: pioC_clk {
						#clock-cells = <0>;
						reg = <25>;
					};

					pioE_clk: pioE_clk {
						#clock-cells = <0>;
						reg = <26>;
					};

					uart0_clk: uart0_clk {
						#clock-cells = <0>;
						reg = <27>;
					};

					uart1_clk: uart1_clk {
						#clock-cells = <0>;
						reg = <28>;
					};

					usart2_clk: usart2_clk {
						#clock-cells = <0>;
						reg = <29>;
					};

					usart3_clk: usart3_clk {
						#clock-cells = <0>;
						reg = <30>;
					};

					usart4_clk: usart4_clk {
						#clock-cells = <0>;
						reg = <31>;
					};

					twi0_clk: twi0_clk {
						reg = <32>;
						#clock-cells = <0>;
					};

					twi1_clk: twi1_clk {
						#clock-cells = <0>;
						reg = <33>;
					};

					twi2_clk: twi2_clk {
						#clock-cells = <0>;
						reg = <34>;
					};

					mci0_clk: mci0_clk {
						#clock-cells = <0>;
						reg = <35>;
					};

					mci1_clk: mci1_clk {
						#clock-cells = <0>;
						reg = <36>;
					};

					spi0_clk: spi0_clk {
						#clock-cells = <0>;
						reg = <37>;
					};

					spi1_clk: spi1_clk {
						#clock-cells = <0>;
						reg = <38>;
					};

					spi2_clk: spi2_clk {
						#clock-cells = <0>;
						reg = <39>;
					};

					tcb0_clk: tcb0_clk {
						#clock-cells = <0>;
						reg = <40>;
					};

					tcb1_clk: tcb1_clk {
						#clock-cells = <0>;
						reg = <41>;
					};

					tcb2_clk: tcb2_clk {
						#clock-cells = <0>;
						reg = <42>;
					};

					pwm_clk: pwm_clk {
						#clock-cells = <0>;
						reg = <43>;
					};

					adc_clk: adc_clk {
						#clock-cells = <0>;
						reg = <44>;
					};

					dbgu_clk: dbgu_clk {
						#clock-cells = <0>;
						reg = <45>;
					};

					uhphs_clk: uhphs_clk {
						#clock-cells = <0>;
						reg = <46>;
					};

					udphs_clk: udphs_clk {
						#clock-cells = <0>;
						reg = <47>;
					};

					ssc0_clk: ssc0_clk {
						#clock-cells = <0>;
						reg = <48>;
					};

					ssc1_clk: ssc1_clk {
						#clock-cells = <0>;
						reg = <49>;
					};

					trng_clk: trng_clk {
						#clock-cells = <0>;
						reg = <53>;
					};

					macb0_clk: macb0_clk {
						#clock-cells = <0>;
						reg = <54>;
					};

					macb1_clk: macb1_clk {
						#clock-cells = <0>;
						reg = <55>;
					};

					fuse_clk: fuse_clk {
						#clock-cells = <0>;
						reg = <57>;
					};

					securam_clk: securam_clk {
						#clock-cells = <0>;
						reg = <59>;
					};

					smd_clk: smd_clk {
						#clock-cells = <0>;
						reg = <61>;
					};

					twi3_clk: twi3_clk {
						#clock-cells = <0>;
						reg = <62>;
					};

					catb_clk: catb_clk {
						#clock-cells = <0>;
						reg = <63>;
					};
				};

				periph64ck {
					compatible = "atmel,at91sam9x5-clk-peripheral";
					#address-cells = <1>;
					#size-cells = <0>;
					clocks = <&mck>;

					dma0_clk: dma0_clk {
						#clock-cells = <0>;
						reg = <8>;
					};

					cpkcc_clk: cpkcc_clk {
						#clock-cells = <0>;
						reg = <10>;
					};

					aesb_clk: aesb_clk {
						#clock-cells = <0>;
						reg = <13>;
					};

					mpddr_clk: mpddr_clk {
						#clock-cells = <0>;
						reg = <16>;
					};

					matrix0_clk: matrix0_clk {
						#clock-cells = <0>;
						reg = <18>;
					};

					vdec_clk: vdec_clk {
						#clock-cells = <0>;
						reg = <19>;
					};

					dma1_clk: dma1_clk {
						#clock-cells = <0>;
						reg = <50>;
					};

					lcd_clk: lcd_clk {
						#clock-cells = <0>;
						reg = <51>;
					};

					isi_clk: isi_clk {
						#clock-cells = <0>;
						reg = <52>;
					};
				};
			};

			mmc0: mmc@f8000000 {
				compatible = "atmel,hsmci";
				reg = <0xf8000000 0x600>;
				interrupts = <35 IRQ_TYPE_LEVEL_HIGH 0>;
				dmas = <&dma1
					(AT91_XDMAC_DT_MEM_IF(0) | AT91_XDMAC_DT_PER_IF(1)
					| AT91_XDMAC_DT_PERID(0))>;
				dma-names = "rxtx";
				pinctrl-names = "default";
				pinctrl-0 = <&pinctrl_mmc0_clk_cmd_dat0 &pinctrl_mmc0_dat1_3>;
				status = "disabled";
				#address-cells = <1>;
				#size-cells = <0>;
				clocks = <&mci0_clk>;
				clock-names = "mci_clk";
			};

<<<<<<< HEAD
			ssc0: ssc@f8008000 {
				compatible = "atmel,at91sam9g45-ssc";
				reg = <0xf8008000 0x4000>;
				interrupts = <48 IRQ_TYPE_LEVEL_HIGH 0>;
				pinctrl-names = "default";
				pinctrl-0 = <&pinctrl_ssc0_tx &pinctrl_ssc0_rx>;
				dmas = <&dma1
					(AT91_XDMAC_DT_MEM_IF(0) | AT91_XDMAC_DT_PER_IF(1)
					| AT91_XDMAC_DT_PERID(26))>,
				       <&dma1
					(AT91_XDMAC_DT_MEM_IF(0) | AT91_XDMAC_DT_PER_IF(1)
					| AT91_XDMAC_DT_PERID(27))>;
				dma-names = "tx", "rx";
				clocks = <&ssc0_clk>;
				clock-names = "pclk";
=======
			pwm0: pwm@f800c000 {
				compatible = "atmel,sama5d3-pwm";
				reg = <0xf800c000 0x300>;
				interrupts = <43 IRQ_TYPE_LEVEL_HIGH 4>;
				#pwm-cells = <3>;
				clocks = <&pwm_clk>;
>>>>>>> 4d2459ed
				status = "disabled";
			};

			spi0: spi@f8010000 {
				#address-cells = <1>;
				#size-cells = <0>;
				compatible = "atmel,at91rm9200-spi";
				reg = <0xf8010000 0x100>;
				interrupts = <37 IRQ_TYPE_LEVEL_HIGH 3>;
				dmas = <&dma1
					(AT91_XDMAC_DT_MEM_IF(0) | AT91_XDMAC_DT_PER_IF(1)
					| AT91_XDMAC_DT_PERID(10))>,
				       <&dma1
					(AT91_XDMAC_DT_MEM_IF(0) | AT91_XDMAC_DT_PER_IF(1)
					| AT91_XDMAC_DT_PERID(11))>;
				dma-names = "tx", "rx";
				pinctrl-names = "default";
				pinctrl-0 = <&pinctrl_spi0>;
				clocks = <&spi0_clk>;
				clock-names = "spi_clk";
				status = "disabled";
			};

			i2c0: i2c@f8014000 {
				compatible = "atmel,at91sam9x5-i2c";
				reg = <0xf8014000 0x4000>;
				interrupts = <32 IRQ_TYPE_LEVEL_HIGH 6>;
				dmas = <&dma1
					(AT91_XDMAC_DT_MEM_IF(0) | AT91_XDMAC_DT_PER_IF(1)
					| AT91_XDMAC_DT_PERID(2))>,
				       <&dma1
					(AT91_XDMAC_DT_MEM_IF(0) | AT91_XDMAC_DT_PER_IF(1)
					| AT91_XDMAC_DT_PERID(3))>;
				dma-names = "tx", "rx";
				pinctrl-names = "default";
				pinctrl-0 = <&pinctrl_i2c0>;
				#address-cells = <1>;
				#size-cells = <0>;
				clocks = <&twi0_clk>;
				status = "disabled";
			};

			tcb0: timer@f801c000 {
				compatible = "atmel,at91sam9x5-tcb";
				reg = <0xf801c000 0x100>;
				interrupts = <40 IRQ_TYPE_LEVEL_HIGH 0>;
				clocks = <&tcb0_clk>;
				clock-names = "t0_clk";
			};

			macb0: ethernet@f8020000 {
				compatible = "atmel,sama5d4-gem";
				reg = <0xf8020000 0x100>;
				interrupts = <54 IRQ_TYPE_LEVEL_HIGH 3>;
				pinctrl-names = "default";
				pinctrl-0 = <&pinctrl_macb0_rmii>;
				#address-cells = <1>;
				#size-cells = <0>;
				clocks = <&macb0_clk>, <&macb0_clk>;
				clock-names = "hclk", "pclk";
				status = "disabled";
			};

			sha@fc050000 {
				compatible = "atmel,at91sam9g46-sha";
				reg = <0xfc050000 0x100>;
				interrupts = <15 IRQ_TYPE_LEVEL_HIGH 0>;
				dmas = <&dma0 (AT91_XDMAC_DT_MEM_IF(0) | AT91_XDMAC_DT_PER_IF(1))
					AT91_XDMAC_DT_PERID(44)>;
				dma-names = "tx";
				clocks = <&sha_clk>;
				clock-names = "sha_clk";
				status = "disabled";
			};

			aes@fc044000 {
				compatible = "atmel,at91sam9g46-aes";
				reg = <0xfc044000 0x100>;
				interrupts = <12 IRQ_TYPE_LEVEL_HIGH 0>;
				dmas = <&dma0 (AT91_XDMAC_DT_MEM_IF(0) | AT91_XDMAC_DT_PER_IF(1))
					AT91_XDMAC_DT_PERID(41)>,
				       <&dma0 (AT91_XDMAC_DT_MEM_IF(0) | AT91_XDMAC_DT_PER_IF(1))
					AT91_XDMAC_DT_PERID(40)>;
				dma-names = "tx", "rx";
				clocks = <&aes_clk>;
				clock-names = "aes_clk";
				status = "disabled";
			};

			tdes@fc04c000 {
				compatible = "atmel,at91sam9g46-tdes";
				reg = <0xfc04c000 0x100>;
				interrupts = <14 IRQ_TYPE_LEVEL_HIGH 0>;
				dmas = <&dma0 (AT91_XDMAC_DT_MEM_IF(0) | AT91_XDMAC_DT_PER_IF(1))
					AT91_XDMAC_DT_PERID(42)>,
				       <&dma0 (AT91_XDMAC_DT_MEM_IF(0) | AT91_XDMAC_DT_PER_IF(1))
					AT91_XDMAC_DT_PERID(43)>;
				dma-names = "tx", "rx";
				clocks = <&tdes_clk>;
				clock-names = "tdes_clk";
				status = "disabled";
			};

			i2c2: i2c@f8024000 {
				compatible = "atmel,at91sam9x5-i2c";
				reg = <0xf8024000 0x4000>;
				interrupts = <34 IRQ_TYPE_LEVEL_HIGH 6>;
				dmas = <&dma1
					(AT91_XDMAC_DT_MEM_IF(0) | AT91_XDMAC_DT_PER_IF(1)
					| AT91_XDMAC_DT_PERID(6))>,
				       <&dma1
					(AT91_XDMAC_DT_MEM_IF(0) | AT91_XDMAC_DT_PER_IF(1)
					| AT91_XDMAC_DT_PERID(7))>;
				dma-names = "tx", "rx";
				pinctrl-names = "default";
				pinctrl-0 = <&pinctrl_i2c2>;
				#address-cells = <1>;
				#size-cells = <0>;
				clocks = <&twi2_clk>;
				status = "disabled";
			};

			mmc1: mmc@fc000000 {
				compatible = "atmel,hsmci";
				reg = <0xfc000000 0x600>;
				interrupts = <36 IRQ_TYPE_LEVEL_HIGH 0>;
				dmas = <&dma1
					(AT91_XDMAC_DT_MEM_IF(0) | AT91_XDMAC_DT_PER_IF(1)
					| AT91_XDMAC_DT_PERID(1))>;
				dma-names = "rxtx";
				pinctrl-names = "default";
				pinctrl-0 = <&pinctrl_mmc1_clk_cmd_dat0 &pinctrl_mmc1_dat1_3>;
				status = "disabled";
				#address-cells = <1>;
				#size-cells = <0>;
				clocks = <&mci1_clk>;
				clock-names = "mci_clk";
			};

			usart2: serial@fc008000 {
				compatible = "atmel,at91sam9260-usart";
				reg = <0xfc008000 0x100>;
				interrupts = <29 IRQ_TYPE_LEVEL_HIGH 5>;
				dmas = <&dma1
					(AT91_XDMAC_DT_MEM_IF(0) | AT91_XDMAC_DT_PER_IF(1)
					| AT91_XDMAC_DT_PERID(16))>,
				       <&dma1
					(AT91_XDMAC_DT_MEM_IF(0) | AT91_XDMAC_DT_PER_IF(1)
					| AT91_XDMAC_DT_PERID(17))>;
				dma-names = "tx", "rx";
				pinctrl-names = "default";
				pinctrl-0 = <&pinctrl_usart2 &pinctrl_usart2_rts &pinctrl_usart2_cts>;
				clocks = <&usart2_clk>;
				clock-names = "usart";
				status = "disabled";
			};

			usart3: serial@fc00c000 {
				compatible = "atmel,at91sam9260-usart";
				reg = <0xfc00c000 0x100>;
				interrupts = <30 IRQ_TYPE_LEVEL_HIGH 5>;
				dmas = <&dma1
					(AT91_XDMAC_DT_MEM_IF(0) | AT91_XDMAC_DT_PER_IF(1)
					| AT91_XDMAC_DT_PERID(18))>,
				       <&dma1
					(AT91_XDMAC_DT_MEM_IF(0) | AT91_XDMAC_DT_PER_IF(1)
					| AT91_XDMAC_DT_PERID(19))>;
				dma-names = "tx", "rx";
				pinctrl-names = "default";
				pinctrl-0 = <&pinctrl_usart3>;
				clocks = <&usart3_clk>;
				clock-names = "usart";
				status = "disabled";
			};

			usart4: serial@fc010000 {
				compatible = "atmel,at91sam9260-usart";
				reg = <0xfc010000 0x100>;
				interrupts = <31 IRQ_TYPE_LEVEL_HIGH 5>;
				dmas = <&dma1
					(AT91_XDMAC_DT_MEM_IF(0) | AT91_XDMAC_DT_PER_IF(1)
					| AT91_XDMAC_DT_PERID(20))>,
				       <&dma1
					(AT91_XDMAC_DT_MEM_IF(0) | AT91_XDMAC_DT_PER_IF(1)
					| AT91_XDMAC_DT_PERID(21))>;
				dma-names = "tx", "rx";
				pinctrl-names = "default";
				pinctrl-0 = <&pinctrl_usart4>;
				clocks = <&usart4_clk>;
				clock-names = "usart";
				status = "disabled";
			};

			ssc1: ssc@fc014000 {
				compatible = "atmel,at91sam9g45-ssc";
				reg = <0xfc014000 0x4000>;
				interrupts = <49 IRQ_TYPE_LEVEL_HIGH 0>;
				pinctrl-names = "default";
				pinctrl-0 = <&pinctrl_ssc1_tx &pinctrl_ssc1_rx>;
				dmas = <&dma1
					(AT91_XDMAC_DT_MEM_IF(0) | AT91_XDMAC_DT_PER_IF(1)
					| AT91_XDMAC_DT_PERID(28))>,
				       <&dma1
					(AT91_XDMAC_DT_MEM_IF(0) | AT91_XDMAC_DT_PER_IF(1)
					| AT91_XDMAC_DT_PERID(29))>;
				dma-names = "tx", "rx";
				clocks = <&ssc1_clk>;
				clock-names = "pclk";
				status = "disabled";
			};

			tcb1: timer@fc020000 {
				compatible = "atmel,at91sam9x5-tcb";
				reg = <0xfc020000 0x100>;
				interrupts = <41 IRQ_TYPE_LEVEL_HIGH 0>;
				clocks = <&tcb1_clk>;
				clock-names = "t0_clk";
			};

			adc0: adc@fc034000 {
				compatible = "atmel,at91sam9x5-adc";
				reg = <0xfc034000 0x100>;
				interrupts = <44 IRQ_TYPE_LEVEL_HIGH 5>;
				pinctrl-names = "default";
				pinctrl-0 = <
					/* external trigger is conflict with USBA_VBUS */
					&pinctrl_adc0_ad0
					&pinctrl_adc0_ad1
					&pinctrl_adc0_ad2
					&pinctrl_adc0_ad3
					&pinctrl_adc0_ad4
					>;
				clocks = <&adc_clk>,
					 <&adc_op_clk>;
				clock-names = "adc_clk", "adc_op_clk";
				atmel,adc-channels-used = <0x01f>;
				atmel,adc-startup-time = <40>;
				atmel,adc-use-external;
				atmel,adc-vref = <3000>;
				atmel,adc-res = <8 10>;
				atmel,adc-sample-hold-time = <11>;
				atmel,adc-res-names = "lowres", "highres";
				atmel,adc-ts-pressure-threshold = <10000>;
				status = "disabled";

				trigger@0 {
					trigger-name = "external-rising";
					trigger-value = <0x1>;
					trigger-external;
				};
				trigger@1 {
					trigger-name = "external-falling";
					trigger-value = <0x2>;
					trigger-external;
				};
				trigger@2 {
					trigger-name = "external-any";
					trigger-value = <0x3>;
					trigger-external;
				};
				trigger@3 {
					trigger-name = "continuous";
					trigger-value = <0x6>;
				};
			};

			rstc@fc068600 {
				compatible = "atmel,at91sam9g45-rstc";
				reg = <0xfc068600 0x10>;
			};

			shdwc@fc068610 {
				compatible = "atmel,at91sam9x5-shdwc";
				reg = <0xfc068610 0x10>;
			};

			pit: timer@fc068630 {
				compatible = "atmel,at91sam9260-pit";
				reg = <0xfc068630 0x10>;
				interrupts = <3 IRQ_TYPE_LEVEL_HIGH 5>;
				clocks = <&h32ck>;
			};

			watchdog@fc068640 {
				compatible = "atmel,at91sam9260-wdt";
				reg = <0xfc068640 0x10>;
				status = "disabled";
			};

			sckc@fc068650 {
				compatible = "atmel,at91sam9x5-sckc";
				reg = <0xfc068650 0x4>;

				slow_rc_osc: slow_rc_osc {
					compatible = "atmel,at91sam9x5-clk-slow-rc-osc";
					#clock-cells = <0>;
					clock-frequency = <32768>;
					clock-accuracy = <250000000>;
					atmel,startup-time-usec = <75>;
				};

				slow_osc: slow_osc {
					compatible = "atmel,at91sam9x5-clk-slow-osc";
					#clock-cells = <0>;
					clocks = <&slow_xtal>;
					atmel,startup-time-usec = <1200000>;
				};

				clk32k: slowck {
					compatible = "atmel,at91sam9x5-clk-slow";
					#clock-cells = <0>;
					clocks = <&slow_rc_osc &slow_osc>;
				};
			};

			rtc@fc0686b0 {
				compatible = "atmel,at91rm9200-rtc";
				reg = <0xfc0686b0 0x30>;
				interrupts = <1 IRQ_TYPE_LEVEL_HIGH 7>;
			};

			dbgu: serial@fc069000 {
				compatible = "atmel,at91sam9260-usart";
				reg = <0xfc069000 0x200>;
				interrupts = <2 IRQ_TYPE_LEVEL_HIGH 7>;
				pinctrl-names = "default";
				pinctrl-0 = <&pinctrl_dbgu>;
				clocks = <&dbgu_clk>;
				clock-names = "usart";
				status = "disabled";
			};


			pinctrl@fc06a000 {
				#address-cells = <1>;
				#size-cells = <1>;
				compatible = "atmel,at91sam9x5-pinctrl", "atmel,at91rm9200-pinctrl", "simple-bus";
				ranges = <0xfc06a000 0xfc06a000 0x4000>;
				/* WARNING: revisit as pin spec has changed */
				atmel,mux-mask = <
					/*   A          B          C  */
					0xffffffff 0x3ffcfe7c 0x1c010101	/* pioA */
					0x7fffffff 0xfffccc3a 0x3f00cc3a	/* pioB */
					0xffffffff 0x3ff83fff 0xff00ffff	/* pioC */
					0x00000000 0x00000000 0x00000000	/* pioD */
					0xffffffff 0x7fffffff 0x76fff1bf	/* pioE */
					>;

				pioA: gpio@fc06a000 {
					compatible = "atmel,at91sam9x5-gpio", "atmel,at91rm9200-gpio";
					reg = <0xfc06a000 0x100>;
					interrupts = <23 IRQ_TYPE_LEVEL_HIGH 1>;
					#gpio-cells = <2>;
					gpio-controller;
					interrupt-controller;
					#interrupt-cells = <2>;
					clocks = <&pioA_clk>;
				};

				pioB: gpio@fc06b000 {
					compatible = "atmel,at91sam9x5-gpio", "atmel,at91rm9200-gpio";
					reg = <0xfc06b000 0x100>;
					interrupts = <24 IRQ_TYPE_LEVEL_HIGH 1>;
					#gpio-cells = <2>;
					gpio-controller;
					interrupt-controller;
					#interrupt-cells = <2>;
					clocks = <&pioB_clk>;
				};

				pioC: gpio@fc06c000 {
					compatible = "atmel,at91sam9x5-gpio", "atmel,at91rm9200-gpio";
					reg = <0xfc06c000 0x100>;
					interrupts = <25 IRQ_TYPE_LEVEL_HIGH 1>;
					#gpio-cells = <2>;
					gpio-controller;
					interrupt-controller;
					#interrupt-cells = <2>;
					clocks = <&pioC_clk>;
				};

				pioD: gpio@fc068000 {
					compatible = "atmel,at91sam9x5-gpio", "atmel,at91rm9200-gpio";
					reg = <0xfc068000 0x100>;
					interrupts = <5 IRQ_TYPE_LEVEL_HIGH 1>;
					#gpio-cells = <2>;
					gpio-controller;
					interrupt-controller;
					#interrupt-cells = <2>;
					clocks = <&pioD_clk>;
					status = "disabled";
				};

				pioE: gpio@fc06d000 {
					compatible = "atmel,at91sam9x5-gpio", "atmel,at91rm9200-gpio";
					reg = <0xfc06d000 0x100>;
					interrupts = <26 IRQ_TYPE_LEVEL_HIGH 1>;
					#gpio-cells = <2>;
					gpio-controller;
					interrupt-controller;
					#interrupt-cells = <2>;
					clocks = <&pioE_clk>;
				};

				/* pinctrl pin settings */
				adc0 {
					pinctrl_adc0_adtrg: adc0_adtrg {
						atmel,pins =
							<AT91_PIOE 31 AT91_PERIPH_A AT91_PINCTRL_NONE>;	/* conflicts with USBA_VBUS */
					};
					pinctrl_adc0_ad0: adc0_ad0 {
						atmel,pins =
							<AT91_PIOC 27 AT91_PERIPH_A AT91_PINCTRL_NONE>;
					};
					pinctrl_adc0_ad1: adc0_ad1 {
						atmel,pins =
							<AT91_PIOC 28 AT91_PERIPH_A AT91_PINCTRL_NONE>;
					};
					pinctrl_adc0_ad2: adc0_ad2 {
						atmel,pins =
							<AT91_PIOC 29 AT91_PERIPH_A AT91_PINCTRL_NONE>;
					};
					pinctrl_adc0_ad3: adc0_ad3 {
						atmel,pins =
							<AT91_PIOC 30 AT91_PERIPH_A AT91_PINCTRL_NONE>;
					};
					pinctrl_adc0_ad4: adc0_ad4 {
						atmel,pins =
							<AT91_PIOC 31 AT91_PERIPH_A AT91_PINCTRL_NONE>;
					};
				};

				dbgu {
					pinctrl_dbgu: dbgu-0 {
						atmel,pins =
							<AT91_PIOB 24 AT91_PERIPH_A AT91_PINCTRL_NONE>,     /* conflicts with D14 and TDI */
							<AT91_PIOB 25 AT91_PERIPH_A AT91_PINCTRL_PULL_UP>;  /* conflicts with D15 and TDO */
					};
				};

				i2c0 {
					pinctrl_i2c0: i2c0-0 {
						atmel,pins =
							<AT91_PIOA 30 AT91_PERIPH_A AT91_PINCTRL_NONE
							 AT91_PIOA 31 AT91_PERIPH_A AT91_PINCTRL_NONE>;
					};
				};

				i2c2 {
					pinctrl_i2c2: i2c2-0 {
						atmel,pins =
							<AT91_PIOB 29 AT91_PERIPH_A AT91_PINCTRL_NONE	/* TWD2, conflicts with RD0 and PWML1 */
							 AT91_PIOB 30 AT91_PERIPH_A AT91_PINCTRL_NONE>; /* TWCK2, conflicts with RF0 */
					};
				};

				macb0 {
					pinctrl_macb0_rmii: macb0_rmii-0 {
						atmel,pins =
							<AT91_PIOB 12 AT91_PERIPH_A AT91_PINCTRL_NONE	/* G0_TX0 */
							 AT91_PIOB 13 AT91_PERIPH_A AT91_PINCTRL_NONE	/* G0_TX1 */
							 AT91_PIOB  8 AT91_PERIPH_A AT91_PINCTRL_NONE	/* G0_RX0 */
							 AT91_PIOB  9 AT91_PERIPH_A AT91_PINCTRL_NONE	/* G0_RX1 */
							 AT91_PIOB  6 AT91_PERIPH_A AT91_PINCTRL_NONE	/* G0_RXDV */
							 AT91_PIOB  7 AT91_PERIPH_A AT91_PINCTRL_NONE	/* G0_RXER */
							 AT91_PIOB  2 AT91_PERIPH_A AT91_PINCTRL_NONE	/* G0_TXEN */
							 AT91_PIOB  0 AT91_PERIPH_A AT91_PINCTRL_NONE	/* G0_TXCK */
							 AT91_PIOB 16 AT91_PERIPH_A AT91_PINCTRL_NONE	/* G0_MDC */
							 AT91_PIOB 17 AT91_PERIPH_A AT91_PINCTRL_NONE	/* G0_MDIO */
							>;
					};
				};

				mmc0 {
					pinctrl_mmc0_clk_cmd_dat0: mmc0_clk_cmd_dat0 {
						atmel,pins =
							<AT91_PIOC 4 AT91_PERIPH_B AT91_PINCTRL_NONE	/* MCI0_CK, conflict with PCK1(ISI_MCK) */
							 AT91_PIOC 5 AT91_PERIPH_B AT91_PINCTRL_PULL_UP	/* MCI0_CDB, conflict with NAND_D0 */
							 AT91_PIOC 6 AT91_PERIPH_B AT91_PINCTRL_PULL_UP	/* MCI0_DB0, conflict with NAND_D1 */
							>;
					};
					pinctrl_mmc0_dat1_3: mmc0_dat1_3 {
						atmel,pins =
							<AT91_PIOC 7 AT91_PERIPH_B AT91_PINCTRL_PULL_UP	/* MCI0_DB1, conflict with NAND_D2 */
							 AT91_PIOC 8 AT91_PERIPH_B AT91_PINCTRL_PULL_UP	/* MCI0_DB2, conflict with NAND_D3 */
							 AT91_PIOC 9 AT91_PERIPH_B AT91_PINCTRL_PULL_UP	/* MCI0_DB3, conflict with NAND_D4 */
							>;
					};
				};

				mmc1 {
					pinctrl_mmc1_clk_cmd_dat0: mmc1_clk_cmd_dat0 {
						atmel,pins =
							<AT91_PIOE 18 AT91_PERIPH_C AT91_PINCTRL_NONE		/* MCI1_CK */
							 AT91_PIOE 19 AT91_PERIPH_C AT91_PINCTRL_PULL_UP	/* MCI1_CDA */
							 AT91_PIOE 20 AT91_PERIPH_C AT91_PINCTRL_PULL_UP	/* MCI1_DA0 */
							>;
					};
					pinctrl_mmc1_dat1_3: mmc1_dat1_3 {
						atmel,pins =
							<AT91_PIOE 21 AT91_PERIPH_C AT91_PINCTRL_PULL_UP	/* MCI1_DA1 */
							 AT91_PIOE 22 AT91_PERIPH_C AT91_PINCTRL_PULL_UP	/* MCI1_DA2 */
							 AT91_PIOE 23 AT91_PERIPH_C AT91_PINCTRL_PULL_UP	/* MCI1_DA3 */
							>;
					};
				};

				nand0 {
					pinctrl_nand: nand-0 {
						atmel,pins =
							<AT91_PIOC 13 AT91_PERIPH_A AT91_PINCTRL_NONE	/* PC13 periph A Read Enable */
							 AT91_PIOC 14 AT91_PERIPH_A AT91_PINCTRL_NONE	/* PC14 periph A Write Enable */

							 AT91_PIOC 17 AT91_PERIPH_A AT91_PINCTRL_PULL_UP	/* PC17 ALE */
							 AT91_PIOC 18 AT91_PERIPH_A AT91_PINCTRL_PULL_UP	/* PC18 CLE */

							 AT91_PIOC 15 AT91_PERIPH_A AT91_PINCTRL_PULL_UP	/* PC15 NCS3/Chip Enable */
							 AT91_PIOC 16 AT91_PERIPH_A AT91_PINCTRL_PULL_UP	/* PC16 NANDRDY */
							 AT91_PIOC 5 AT91_PERIPH_A AT91_PINCTRL_NONE	/* PC5 Data bit 0 */
							 AT91_PIOC 6 AT91_PERIPH_A AT91_PINCTRL_NONE	/* PC6 Data bit 1 */
							 AT91_PIOC 7 AT91_PERIPH_A AT91_PINCTRL_NONE	/* PC7 Data bit 2 */
							 AT91_PIOC 8 AT91_PERIPH_A AT91_PINCTRL_NONE	/* PC8 Data bit 3 */
							 AT91_PIOC 9 AT91_PERIPH_A AT91_PINCTRL_NONE	/* PC9 Data bit 4 */
							 AT91_PIOC 10 AT91_PERIPH_A AT91_PINCTRL_NONE	/* PC10 Data bit 5 */
							 AT91_PIOC 11 AT91_PERIPH_A AT91_PINCTRL_NONE	/* PC11 periph A Data bit 6 */
							 AT91_PIOC 12 AT91_PERIPH_A AT91_PINCTRL_NONE>;	/* PC12 periph A Data bit 7 */
					};
				};

				isi {
					pinctrl_isi_data_0_7: isi-0-data-0-7 {
						atmel,pins =
							<AT91_PIOC 19 AT91_PERIPH_A AT91_PINCTRL_NONE	/* ISI_D0 */
							 AT91_PIOC 20 AT91_PERIPH_A AT91_PINCTRL_NONE	/* ISI_D1 */
							 AT91_PIOC 21 AT91_PERIPH_A AT91_PINCTRL_NONE	/* ISI_D2 */
							 AT91_PIOC 22 AT91_PERIPH_A AT91_PINCTRL_NONE	/* ISI_D3 */
							 AT91_PIOC 23 AT91_PERIPH_A AT91_PINCTRL_NONE	/* ISI_D4 */
							 AT91_PIOC 24 AT91_PERIPH_A AT91_PINCTRL_NONE	/* ISI_D5 */
							 AT91_PIOC 25 AT91_PERIPH_A AT91_PINCTRL_NONE	/* ISI_D6 */
							 AT91_PIOC 26 AT91_PERIPH_A AT91_PINCTRL_NONE	/* ISI_D7 */
							 AT91_PIOB  1 AT91_PERIPH_C AT91_PINCTRL_NONE	/* ISI_PCK, conflict with G0_RXCK */
							 AT91_PIOB  3 AT91_PERIPH_C AT91_PINCTRL_NONE	/* ISI_VSYNC */
							 AT91_PIOB  4 AT91_PERIPH_C AT91_PINCTRL_NONE>;	/* ISI_HSYNC */
					};

					pinctrl_isi_data_8_9: isi-0-data-8-9 {
						atmel,pins =
							<AT91_PIOC 0 AT91_PERIPH_C AT91_PINCTRL_NONE	/* PC0 periph C ISI_D8, conflicts with SPI0_MISO, PWMH2 */
							AT91_PIOC 1 AT91_PERIPH_C AT91_PINCTRL_NONE>;	/* PC1 periph C ISI_D9, conflicts with SPI0_MOSI, PWML2 */
					};

					pinctrl_isi_data_10_11: isi-0-data-10-11 {
						atmel,pins =
							<AT91_PIOC 2 AT91_PERIPH_C AT91_PINCTRL_NONE	/* PC2 periph C ISI_D10, conflicts with SPI0_SPCK, PWMH3 */
							AT91_PIOC 3 AT91_PERIPH_C AT91_PINCTRL_NONE>;	/* PC3 periph C ISI_D11, conflicts with SPI0_NPCS0, PWML3 */
					};
				};

				spi0 {
					pinctrl_spi0: spi0-0 {
						atmel,pins =
							<AT91_PIOC 0 AT91_PERIPH_A AT91_PINCTRL_NONE	/* SPI0_MISO */
							 AT91_PIOC 1 AT91_PERIPH_A AT91_PINCTRL_NONE	/* SPI0_MOSI */
							 AT91_PIOC 2 AT91_PERIPH_A AT91_PINCTRL_NONE	/* SPI0_SPCK */
							>;
					};
				};

				usart2 {
					pinctrl_usart2: usart2-0 {
						atmel,pins =
							<AT91_PIOB 4 AT91_PERIPH_B AT91_PINCTRL_NONE		/* RXD - conflicts with G0_CRS, ISI_HSYNC */
							 AT91_PIOB 5 AT91_PERIPH_B AT91_PINCTRL_PULL_UP		/* TXD - conflicts with G0_COL, PCK2 */
							>;
					};
					pinctrl_usart2_rts: usart2_rts-0 {
						atmel,pins = <AT91_PIOB 11 AT91_PERIPH_B AT91_PINCTRL_NONE>;	/* conflicts with G0_RX3, PWMH1 */
					};
					pinctrl_usart2_cts: usart2_cts-0 {
						atmel,pins = <AT91_PIOB 3 AT91_PERIPH_B AT91_PINCTRL_NONE>;	/* conflicts with G0_TXER, ISI_VSYNC */
					};
				};

				usart3 {
					pinctrl_usart3: usart3-0 {
						atmel,pins =
							<AT91_PIOE 16 AT91_PERIPH_B AT91_PINCTRL_NONE		/* RXD */
							 AT91_PIOE 17 AT91_PERIPH_B AT91_PINCTRL_PULL_UP	/* TXD */
							>;
					};
				};

				usart4 {
					pinctrl_usart4: usart4-0 {
						atmel,pins =
							<AT91_PIOE 26 AT91_PERIPH_B AT91_PINCTRL_NONE		/* RXD */
							 AT91_PIOE 27 AT91_PERIPH_B AT91_PINCTRL_PULL_UP	/* TXD */
							>;
					};
					pinctrl_usart4_rts: usart4_rts-0 {
						atmel,pins = <AT91_PIOE 28 AT91_PERIPH_B AT91_PINCTRL_NONE>;	/* conflicts with NWAIT, A19 */
					};
					pinctrl_usart4_cts: usart4_cts-0 {
						atmel,pins = <AT91_PIOE 0 AT91_PERIPH_C AT91_PINCTRL_NONE>;	/* conflicts with A0/NBS0, MCI0_CDB */
					};
				};

				ssc0 {
					pinctrl_ssc0_tx: ssc0_tx {
						atmel,pins =
							<AT91_PIOB 27 AT91_PERIPH_B AT91_PINCTRL_NONE	/* PB27 periph B TK0 */
							 AT91_PIOB 31 AT91_PERIPH_B AT91_PINCTRL_NONE	/* PB31 periph B TF0 */
							 AT91_PIOB 28 AT91_PERIPH_B AT91_PINCTRL_NONE>;	/* PB28 periph B TD0 */
					};

					pinctrl_ssc0_rx: ssc0_rx {
						atmel,pins =
							<AT91_PIOB 26 AT91_PERIPH_B AT91_PINCTRL_NONE	/* PB26 periph B RK0 */
							 AT91_PIOB 30 AT91_PERIPH_B AT91_PINCTRL_NONE	/* PB30 periph B RF0 */
							 AT91_PIOB 29 AT91_PERIPH_B AT91_PINCTRL_NONE>;	/* PB29 periph B RD0 */
					};
				};

				ssc1 {
					pinctrl_ssc1_tx: ssc1_tx {
						atmel,pins =
							<AT91_PIOC 19 AT91_PERIPH_B AT91_PINCTRL_NONE	/* PC19 periph B TK1 */
							 AT91_PIOC 20 AT91_PERIPH_B AT91_PINCTRL_NONE	/* PC20 periph B TF1 */
							 AT91_PIOC 21 AT91_PERIPH_B AT91_PINCTRL_NONE>;	/* PC21 periph B TD1 */
					};

					pinctrl_ssc1_rx: ssc1_rx {
						atmel,pins =
							<AT91_PIOC 24 AT91_PERIPH_B AT91_PINCTRL_NONE	/* PC24 periph B RK1 */
							 AT91_PIOC 22 AT91_PERIPH_B AT91_PINCTRL_NONE	/* PC22 periph B RF1 */
							 AT91_PIOC 23 AT91_PERIPH_B AT91_PINCTRL_NONE>;	/* PC23 periph B RD1 */
					};
				};
			};

			aic: interrupt-controller@fc06e000 {
				#interrupt-cells = <3>;
				compatible = "atmel,sama5d4-aic";
				interrupt-controller;
				reg = <0xfc06e000 0x200>;
				atmel,external-irqs = <56>;
			};
		};
	};
};<|MERGE_RESOLUTION|>--- conflicted
+++ resolved
@@ -67,12 +67,9 @@
 		tcb0 = &tcb0;
 		tcb1 = &tcb1;
 		i2c2 = &i2c2;
-<<<<<<< HEAD
+		pwm0 = &pwm0;
 		ssc0 = &ssc0;
 		ssc1 = &ssc1;
-=======
-		pwm0 = &pwm0;
->>>>>>> 4d2459ed
 	};
 	cpus {
 		#address-cells = <1>;
@@ -815,7 +812,6 @@
 				clock-names = "mci_clk";
 			};
 
-<<<<<<< HEAD
 			ssc0: ssc@f8008000 {
 				compatible = "atmel,at91sam9g45-ssc";
 				reg = <0xf8008000 0x4000>;
@@ -831,14 +827,15 @@
 				dma-names = "tx", "rx";
 				clocks = <&ssc0_clk>;
 				clock-names = "pclk";
-=======
+				status = "disabled";
+			};
+
 			pwm0: pwm@f800c000 {
 				compatible = "atmel,sama5d3-pwm";
 				reg = <0xf800c000 0x300>;
 				interrupts = <43 IRQ_TYPE_LEVEL_HIGH 4>;
 				#pwm-cells = <3>;
 				clocks = <&pwm_clk>;
->>>>>>> 4d2459ed
 				status = "disabled";
 			};
 
