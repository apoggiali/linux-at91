/* thread_info.h: description
 *
 * Copyright (C) 2004 Red Hat, Inc. All Rights Reserved.
 * Written by David Howells (dhowells@redhat.com)
 * Derived from include/asm-i386/thread_info.h
 *
 * This program is free software; you can redistribute it and/or
 * modify it under the terms of the GNU General Public License
 * as published by the Free Software Foundation; either version
 * 2 of the License, or (at your option) any later version.
 */

#ifndef _ASM_THREAD_INFO_H
#define _ASM_THREAD_INFO_H

#ifdef __KERNEL__

#ifndef __ASSEMBLY__
#include <asm/processor.h>
#endif

#define THREAD_SIZE		8192

#define __HAVE_ARCH_TASK_STRUCT_ALLOCATOR

/*
 * low level task data that entry.S needs immediate access to
 * - this struct should fit entirely inside of one cache line
 * - this struct shares the supervisor stack pages
 * - if the contents of this structure are changed, the assembly constants must also be changed
 */
#ifndef __ASSEMBLY__

struct thread_info {
	struct task_struct	*task;		/* main task structure */
	struct exec_domain	*exec_domain;	/* execution domain */
	unsigned long		flags;		/* low level flags */
	unsigned long		status;		/* thread-synchronous flags */
	__u32			cpu;		/* current CPU */
	int			preempt_count;	/* 0 => preemptable, <0 => BUG */

	mm_segment_t		addr_limit;	/* thread address space:
						 * 0-0xBFFFFFFF for user-thead
						 * 0-0xFFFFFFFF for kernel-thread
						 */
	struct restart_block    restart_block;

	__u8			supervisor_stack[0];
};

#else /* !__ASSEMBLY__ */

#include <asm/asm-offsets.h>

#endif

#define PREEMPT_ACTIVE		0x10000000

/*
 * macros/functions for gaining access to the thread information structure
 */
#ifndef __ASSEMBLY__

#define INIT_THREAD_INFO(tsk)			\
{						\
	.task		= &tsk,			\
	.exec_domain	= &default_exec_domain,	\
	.flags		= 0,			\
	.cpu		= 0,			\
	.preempt_count	= INIT_PREEMPT_COUNT,	\
	.addr_limit	= KERNEL_DS,		\
	.restart_block = {			\
		.fn = do_no_restart_syscall,	\
	},					\
}

#define init_thread_info	(init_thread_union.thread_info)
#define init_stack		(init_thread_union.stack)

/* how to get the thread information struct from C */
register struct thread_info *__current_thread_info asm("gr15");

#define current_thread_info() ({ __current_thread_info; })

#define __HAVE_ARCH_THREAD_INFO_ALLOCATOR

/* thread information allocation */
#ifdef CONFIG_DEBUG_STACK_USAGE
#define alloc_thread_info_node(tsk, node)			\
		kzalloc_node(THREAD_SIZE, GFP_KERNEL, node)
#else
<<<<<<< HEAD
#define alloc_thread_info_node(tsk)				\
=======
#define alloc_thread_info_node(tsk, node)			\
>>>>>>> 00b317a4
		kmalloc_node(THREAD_SIZE, GFP_KERNEL, node)
#endif

#define free_thread_info(info)	kfree(info)

#endif /* __ASSEMBLY__ */

/*
 * thread information flags
 * - these are process state flags that various assembly files may need to access
 * - pending work-to-be-done flags are in LSW
 * - other flags in MSW
 */
#define TIF_SYSCALL_TRACE	0	/* syscall trace active */
#define TIF_NOTIFY_RESUME	1	/* callback before returning to user */
#define TIF_SIGPENDING		2	/* signal pending */
#define TIF_NEED_RESCHED	3	/* rescheduling necessary */
#define TIF_SINGLESTEP		4	/* restore singlestep on return to user mode */
#define TIF_RESTORE_SIGMASK	5	/* restore signal mask in do_signal() */
#define TIF_POLLING_NRFLAG	16	/* true if poll_idle() is polling TIF_NEED_RESCHED */
#define TIF_MEMDIE		17	/* is terminating due to OOM killer */
#define TIF_FREEZE		18	/* freezing for suspend */

#define _TIF_SYSCALL_TRACE	(1 << TIF_SYSCALL_TRACE)
#define _TIF_NOTIFY_RESUME	(1 << TIF_NOTIFY_RESUME)
#define _TIF_SIGPENDING		(1 << TIF_SIGPENDING)
#define _TIF_NEED_RESCHED	(1 << TIF_NEED_RESCHED)
#define _TIF_SINGLESTEP		(1 << TIF_SINGLESTEP)
#define _TIF_RESTORE_SIGMASK	(1 << TIF_RESTORE_SIGMASK)
#define _TIF_POLLING_NRFLAG	(1 << TIF_POLLING_NRFLAG)
#define _TIF_FREEZE		(1 << TIF_FREEZE)

#define _TIF_WORK_MASK		0x0000FFFE	/* work to do on interrupt/exception return */
#define _TIF_ALLWORK_MASK	0x0000FFFF	/* work to do on any return to u-space */

/*
 * Thread-synchronous status.
 *
 * This is different from the flags in that nobody else
 * ever touches our thread-synchronous status, so we don't
 * have to worry about atomic accesses.
 */
#define TS_USEDFPM		0x0001	/* FPU/Media was used by this task this quantum (SMP) */

#endif /* __KERNEL__ */

#endif /* _ASM_THREAD_INFO_H */<|MERGE_RESOLUTION|>--- conflicted
+++ resolved
@@ -89,11 +89,7 @@
 #define alloc_thread_info_node(tsk, node)			\
 		kzalloc_node(THREAD_SIZE, GFP_KERNEL, node)
 #else
-<<<<<<< HEAD
-#define alloc_thread_info_node(tsk)				\
-=======
 #define alloc_thread_info_node(tsk, node)			\
->>>>>>> 00b317a4
 		kmalloc_node(THREAD_SIZE, GFP_KERNEL, node)
 #endif
 
